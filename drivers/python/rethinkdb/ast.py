--- conflicted
+++ resolved
@@ -12,11 +12,7 @@
 
         self.optargs = {}
         for k in optargs.keys():
-<<<<<<< HEAD
-            if optargs[k] == ():
-=======
             if not isinstance(optargs[k], RqlQuery) and optargs[k] == ():
->>>>>>> f72079ce
                 continue
             self.optargs[k] = expr(optargs[k])
 
