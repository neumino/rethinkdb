#include "fsck/checker.hpp"

#include <algorithm>

#include "containers/segmented_vector.hpp"
#include "serializer/log/log_serializer.hpp"
#include "btree/key_value_store.hpp"
#include "btree/node.hpp"
#include "btree/leaf_node.hpp"
#include "btree/internal_node.hpp"
#include "buffer_cache/large_buf.hpp"
#include "fsck/raw_block.hpp"

namespace fsck {

static const char *state = NULL;

// Knowledge that we contain for every block id.
struct block_knowledge {
    // The offset found in the LBA.
    flagged_off64_t offset;

    // The serializer transaction id we saw when we've read the block.
    // Or, NULL_SER_TRANSACTION_ID, if we have not read the block.
    ser_transaction_id_t transaction_id;

    static const block_knowledge unused;
};

const block_knowledge block_knowledge::unused = { flagged_off64_t::unused(), NULL_SER_TRANSACTION_ID };

// A safety wrapper to make sure we've learned a value before we try
// to use it.
template <class T>
class learned {
    T value;
    bool known;
public:
    learned() : known(false) { }
    bool is_known(const T** ptr) const {
        *ptr = known ? &value : NULL;
        return known;
    }
    void operator=(const T& other) {
        guarantee(!known, "Value already known.");
        value = other;
        known = true;
    }
    T& use() {
        known = true;
        return value;
    }
    T& operator*() {
        guarantee(known, "Value not known.");
        return value;
    }
    T *operator->() { return &operator*(); }
};

// The non-error knowledge we have about a particular file.
struct file_knowledge {
    std::string filename;

    // The file size, known after we've looked at the file.
    learned<uint64_t> filesize;

    // The block_size and extent_size.
    learned<log_serializer_static_config_t> static_config;
    
    // The metablock with the most recent version.
    learned<log_serializer_metablock_t> metablock;

    // The block from CONFIG_BLOCK_ID (well, the beginning of such a block).
    learned<multiplexer_config_block_t> config_block;

    explicit file_knowledge(const std::string filename) : filename(filename) {
        guarantee_err(!pthread_rwlock_init(&block_info_lock_, NULL), "pthread_rwlock_init failed");
    }

    friend class read_locker;
    friend class write_locker;

private:
    // Information about some of the blocks.
    segmented_vector_t<block_knowledge, MAX_BLOCK_ID> block_info_;

    pthread_rwlock_t block_info_lock_;

    DISABLE_COPYING(file_knowledge);
};


struct read_locker {
    read_locker(file_knowledge *knog) : knog_(knog) {
        guarantee_err(!pthread_rwlock_rdlock(&knog->block_info_lock_), "pthread_rwlock_rdlock failed");
    }
    const segmented_vector_t<block_knowledge, MAX_BLOCK_ID>& block_info() const {
        return knog_->block_info_;
    }
    ~read_locker() {
        guarantee_err(!pthread_rwlock_unlock(&knog_->block_info_lock_), "pthread_rwlock_unlock failed");
    }
private:
    file_knowledge *knog_;
};

struct write_locker {
    write_locker(file_knowledge *knog) : knog_(knog) {
        guarantee_err(!pthread_rwlock_wrlock(&knog->block_info_lock_), "pthread_rwlock_wrlock failed");
    }
    segmented_vector_t<block_knowledge, MAX_BLOCK_ID>& block_info() {
        return knog_->block_info_;
    }
    ~write_locker() {
        guarantee_err(!pthread_rwlock_unlock(&knog_->block_info_lock_), "pthread_rwlock_unlock failed");
    }
private:
    file_knowledge *knog_;
};


// All the files' file_knowledge.
struct knowledge {
    std::vector<nondirect_file_t *> files;
    std::vector<file_knowledge *> file_knog;

    explicit knowledge(const std::vector<std::string>& filenames)
        : files(filenames.size(), NULL), file_knog(filenames.size(), NULL) {
        for (int i = 0, n = filenames.size(); i < n; ++i) {
            nondirect_file_t *file = new nondirect_file_t(filenames[i].c_str(), file_t::mode_read);
            files[i] = file;
            file_knog[i] = new file_knowledge(filenames[i]);
        }
    }

    ~knowledge() {
        for (int i = 0, n = files.size(); i < n; ++i) {
            delete files[i];
            delete file_knog[i];
        }
    }

    int num_files() const { return files.size(); }

private:
    DISABLE_COPYING(knowledge);
};


void unrecoverable_fact(bool fact, const char *test) {
    guarantee(fact, "ERROR: test '%s' failed!  Cannot override.", test);
}

class block : public raw_block {
public:
    using raw_block::realbuf;
    using raw_block::init;
};

// This doesn't really make the blocks, but it's a nice name.  See btree_block below.
struct slicecx {
    nondirect_file_t *file;
    file_knowledge *knog;
    int global_slice_id;
    int local_slice_id;
    int mod_count;
    std::map<block_id_t, std::list<buf_patch_t*> > patch_map;
    void clear_buf_patches() {
        for (std::map<block_id_t, std::list<buf_patch_t*> >::iterator patches = patch_map.begin(); patches != patch_map.end(); ++patches)
            for (std::list<buf_patch_t*>::iterator patch = patches->second.begin(); patch != patches->second.end(); ++patch)
                delete *patch;

        patch_map.clear();
    }

    slicecx(nondirect_file_t *file, file_knowledge *knog, int global_slice_id)
        : file(file), knog(knog), global_slice_id(global_slice_id), local_slice_id(global_slice_id / knog->config_block->n_files),
          mod_count(serializer_multiplexer_t::compute_mod_count(knog->config_block->this_serializer, knog->config_block->n_files, knog->config_block->n_proxies)) { }
    ser_block_id_t to_ser_block_id(block_id_t id) const {
        return translator_serializer_t::translate_block_id(id, mod_count, local_slice_id, CONFIG_BLOCK_ID);
    }
private:
    DISABLE_COPYING(slicecx);
};

// A loader/destroyer of btree blocks, which performs all the
// error-checking dirty work.
class btree_block : public raw_block {
public:
    enum { no_block = raw_block_err_count, already_accessed, transaction_id_invalid, transaction_id_too_large, patch_transaction_id_mismatch };

    static const char *error_name(error code) {
        static const char *codes[] = {"already accessed", "bad transaction id", "transaction id too large", "patch applies to future revision of the block"};
        return code >= raw_block_err_count ? codes[code - raw_block_err_count] : raw_block::error_name(code);
    }

    btree_block() : raw_block() { }

    // Uses and modifies knog->block_info[cx.to_ser_block_id(block_id)].
    bool init(slicecx &cx, block_id_t block_id) {
        std::list<buf_patch_t*> *patches_list = NULL;
        if (cx.patch_map.find(block_id) != cx.patch_map.end())
            patches_list = &cx.patch_map.find(block_id)->second;
        return init(cx.file, cx.knog, cx.to_ser_block_id(block_id), patches_list);
    }

    // Modifies knog->block_info[ser_block_id].
    bool init(nondirect_file_t *file, file_knowledge *knog, ser_block_id_t ser_block_id, std::list<buf_patch_t*> *patches_list = NULL) {
        block_knowledge info;
        {
            read_locker locker(knog);
            if (ser_block_id.value >= locker.block_info().get_size()) {
                err = no_block;
                return false;
            }
            info = locker.block_info()[ser_block_id.value];
        }
        if (!flagged_off64_t::has_value(info.offset)) {
            err = no_block;
            return false;
        }
        if (info.transaction_id != NULL_SER_TRANSACTION_ID) {
            err = already_accessed;
            return false;
        }

        if (!raw_block::init(knog->static_config->block_size(), file, info.offset.parts.value, ser_block_id)) {
            return false;
        }

        ser_transaction_id_t tx_id = realbuf->transaction_id;
        if (tx_id < FIRST_SER_TRANSACTION_ID) {
            err = transaction_id_invalid;
            return false;
        } else if (tx_id > knog->metablock->transaction_id) {
            err = transaction_id_too_large;
            return false;
        }

        if (patches_list) {
            // Replay patches
            for (std::list<buf_patch_t*>::iterator patch = patches_list->begin(); patch != patches_list->end(); ++patch) {
                ser_transaction_id_t first_matching_id = NULL_SER_TRANSACTION_ID;
                if ((*patch)->get_transaction_id() >= realbuf->transaction_id) {
                    if (first_matching_id == NULL_SER_TRANSACTION_ID) {
                        first_matching_id = (*patch)->get_transaction_id();
                    }
                    else if (first_matching_id != (*patch)->get_transaction_id()) {
                        err = patch_transaction_id_mismatch;
                        return false;
                    }
                    (*patch)->apply_to_buf((char*)buf);
                }
            }
        }

        // (This line, which modifies the file_knowledge object, is
        // the main reason we have this btree_block abstraction.)
        {
            write_locker locker(knog);
            locker.block_info()[ser_block_id.value].transaction_id = tx_id;
        }

        err = none;
        return true;
    }
};


void check_filesize(nondirect_file_t *file, file_knowledge *knog) {
    knog->filesize = file->get_size();
}

const char *static_config_errstring[] = { "none", "bad_software_name", "bad_version", "bad_sizes" };
enum static_config_error { static_config_none = 0, bad_software_name, bad_version, bad_sizes };

bool check_static_config(nondirect_file_t *file, file_knowledge *knog, static_config_error *err) {
    block header;
    header.init(DEVICE_BLOCK_SIZE, file, 0);
    static_header_t *buf = ptr_cast<static_header_t>(header.realbuf);

    log_serializer_static_config_t *static_cfg = ptr_cast<log_serializer_static_config_t>(buf + 1);

    block_size_t block_size = static_cfg->block_size();
    uint64_t extent_size = static_cfg->extent_size();
    uint64_t file_size = *knog->filesize;

    printf("Pre-scanning file %s:\n", knog->filename.c_str());
    printf("static_header software_name: %.*s\n", int(sizeof(SOFTWARE_NAME_STRING)), buf->software_name);
    printf("static_header version: %.*s\n", int(sizeof(VERSION_STRING)), buf->version);
    printf("              DEVICE_BLOCK_SIZE: %lu\n", DEVICE_BLOCK_SIZE);
    printf("static_header block_size: %lu\n", block_size.ser_value());
    printf("static_header extent_size: %lu\n", extent_size);
    printf("              file_size: %lu\n", file_size);

    if (0 != strcmp(buf->software_name, SOFTWARE_NAME_STRING)) {
        *err = bad_software_name;
        return false;
    }
    if (0 !=  strcmp(buf->version, VERSION_STRING)) {
        *err = bad_version;
        return false;
    }
    if (!(block_size.ser_value() % DEVICE_BLOCK_SIZE == 0 && extent_size % block_size.ser_value() == 0)) {
        *err = bad_sizes;
        return false;
    }
    if (!(file_size % extent_size == 0)) {
        // It's a bit of a HACK to put this here.
        printf("WARNING file_size is not a multiple of extent_size\n");
    }

    knog->static_config = *static_cfg;
    *err = static_config_none;
    return true;
}

struct metablock_errors {
    int bad_crc_count;  // should be zero
    int bad_markers_count;  // must be zero
    int bad_content_count;  // must be zero
    int zeroed_count;
    int total_count;
    bool not_monotonic;  // should be false
    bool no_valid_metablocks;  // must be false
};

bool check_metablock(nondirect_file_t *file, file_knowledge *knog, metablock_errors *errs) {
    errs->bad_markers_count = 0;
    errs->bad_crc_count = 0;
    errs->bad_content_count = 0;
    errs->zeroed_count = 0;
    errs->not_monotonic = false;
    errs->no_valid_metablocks = false;

    std::vector<off64_t> metablock_offsets;
    initialize_metablock_offsets(knog->static_config->extent_size(), &metablock_offsets);

    errs->total_count = metablock_offsets.size();

    typedef metablock_manager_t<log_serializer_metablock_t> manager_t;
    typedef manager_t::crc_metablock_t crc_metablock_t;


    int high_version_index = -1;
    manager_t::metablock_version_t high_version = MB_START_VERSION - 1;

    int high_transaction_index = -1;
    ser_transaction_id_t high_transaction = NULL_SER_TRANSACTION_ID;


    for (int i = 0, n = metablock_offsets.size(); i < n; ++i) {
        off64_t off = metablock_offsets[i];

        block b;
        b.init(DEVICE_BLOCK_SIZE, file, off);
        crc_metablock_t *metablock = ptr_cast<crc_metablock_t>(b.realbuf);

        if (metablock->check_crc()) {
            if (0 != memcmp(metablock->magic_marker, MB_MARKER_MAGIC, sizeof(MB_MARKER_MAGIC))
                || 0 != memcmp(metablock->crc_marker, MB_MARKER_CRC, sizeof(MB_MARKER_CRC))
                || 0 != memcmp(metablock->version_marker, MB_MARKER_VERSION, sizeof(MB_MARKER_VERSION))) {

                errs->bad_markers_count++;
            }

            manager_t::metablock_version_t version = metablock->version;
            ser_transaction_id_t tx = metablock->metablock.transaction_id;

            if (version == MB_BAD_VERSION || version < MB_START_VERSION || tx == NULL_SER_TRANSACTION_ID || tx < FIRST_SER_TRANSACTION_ID) {
                errs->bad_content_count++;
            } else {
                if (high_version < version) {
                    high_version = version;
                    high_version_index = i;
                }
                
                if (high_transaction < tx) {
                    high_transaction = tx;
                    high_transaction_index = i;
                }

            }
        } else {
            // There can be bad CRCs for metablocks that haven't been
            // used yet, if the database is very young.
            bool all_zero = true;
            byte *buf = ptr_cast<byte>(b.realbuf);
            for (int i = 0; i < DEVICE_BLOCK_SIZE; ++i) {
                all_zero &= (buf[i] == 0);
            }
            if (all_zero) {
                errs->zeroed_count++;
            } else {
                errs->bad_crc_count++;
            }
        }
    }

    errs->no_valid_metablocks = (high_version_index == -1);
    errs->not_monotonic = (high_version_index != high_transaction_index);

    if (errs->bad_markers_count != 0 || errs->bad_content_count != 0 || errs->no_valid_metablocks) {
        return false;
    }

    block high_block;
    high_block.init(DEVICE_BLOCK_SIZE, file, metablock_offsets[high_version_index]);
    crc_metablock_t *high_metablock = ptr_cast<crc_metablock_t>(high_block.realbuf);
    knog->metablock = high_metablock->metablock;
    return true;
}

bool is_valid_offset(file_knowledge *knog, off64_t offset, off64_t alignment) {
    return offset >= 0 && offset % alignment == 0 && (uint64_t)offset < *knog->filesize;
}

bool is_valid_extent(file_knowledge *knog, off64_t offset) {
    return is_valid_offset(knog, offset, knog->static_config->extent_size());
}

bool is_valid_btree_block(file_knowledge *knog, off64_t offset) {
    return is_valid_offset(knog, offset, knog->static_config->block_size().ser_value());
}

bool is_valid_device_block(file_knowledge *knog, off64_t offset) {
    return is_valid_offset(knog, offset, DEVICE_BLOCK_SIZE);
}


struct lba_extent_errors {
    enum errcode { none, bad_extent_offset, bad_entries_count };
    errcode code;  // must be none
    int bad_block_id_count;  // must be 0
    int wrong_shard_count;  // must be 0
    int bad_offset_count;  // must be 0
    int total_count;
    void wipe() {
        code = lba_extent_errors::none;
        bad_block_id_count = 0;
        wrong_shard_count = 0;
        bad_offset_count = 0;
        total_count = 0;
    }
};

bool check_lba_extent(nondirect_file_t *file, file_knowledge *knog, unsigned int shard_number, off64_t extent_offset, int entries_count, lba_extent_errors *errs) {
    if (!is_valid_extent(knog, extent_offset)) {
        errs->code = lba_extent_errors::bad_extent_offset;
        return false;
    }

    if (entries_count < 0 || (knog->static_config->extent_size() - offsetof(lba_extent_t, entries)) / sizeof(lba_entry_t) < (unsigned)entries_count) {
        errs->code = lba_extent_errors::bad_entries_count;
        return false;
    }

    block extent;
    extent.init(knog->static_config->extent_size(), file, extent_offset);
    lba_extent_t *buf = ptr_cast<lba_extent_t>(extent.realbuf);

    errs->total_count += entries_count;

    for (int i = 0; i < entries_count; ++i) {
        lba_entry_t entry = buf->entries[i];
        
        if (entry.block_id == ser_block_id_t::null()) {
            // do nothing, this is ok.
        } else if (entry.block_id.value > MAX_BLOCK_ID) {
            errs->bad_block_id_count++;
        } else if (entry.block_id.value % LBA_SHARD_FACTOR != shard_number) {
            errs->wrong_shard_count++;
        } else if (!is_valid_btree_block(knog, entry.offset.parts.value)) {
            errs->bad_offset_count++;
        } else {
            write_locker locker(knog);
            if (locker.block_info().get_size() <= entry.block_id.value) {
                locker.block_info().set_size(entry.block_id.value + 1, block_knowledge::unused);
            }
            locker.block_info()[entry.block_id.value].offset = entry.offset;
        }
    }

    return true;
}

struct lba_shard_errors {
    enum errcode { none = 0, bad_lba_superblock_offset, bad_lba_superblock_magic, bad_lba_extent };
    errcode code;

    // -1 if no extents deemed bad.
    int bad_extent_number;

    // We put the sum of error counts here if bad_extent_number is -1.
    lba_extent_errors extent_errors;
};

// Returns true if the LBA shard was successfully read, false otherwise.
bool check_lba_shard(nondirect_file_t *file, file_knowledge *knog, lba_shard_metablock_t *shards, int shard_number, lba_shard_errors *errs) {
    errs->code = lba_shard_errors::none;
    errs->bad_extent_number = -1;
    errs->extent_errors.wipe();

    lba_shard_metablock_t *shard = shards + shard_number;

    // Read the superblock.
    int superblock_size = lba_superblock_t::entry_count_to_file_size(shard->lba_superblock_entries_count);
    int superblock_aligned_size = ceil_aligned(superblock_size, DEVICE_BLOCK_SIZE);

    // 1. Read the entries from the superblock (if there is one).
    if (shards[shard_number].lba_superblock_offset != NULL_OFFSET) {
        if (!is_valid_device_block(knog, shard->lba_superblock_offset)) {
            errs->code = lba_shard_errors::bad_lba_superblock_offset;
            return false;
        }

        block superblock;
        superblock.init(superblock_aligned_size, file, shard->lba_superblock_offset);
        const lba_superblock_t *buf = ptr_cast<lba_superblock_t>(superblock.realbuf);

        if (0 != memcmp(buf, lba_super_magic, LBA_SUPER_MAGIC_SIZE)) {
            errs->code = lba_shard_errors::bad_lba_superblock_magic;
            return false;
        }

        for (int i = 0; i < shard->lba_superblock_entries_count; ++i) {
            lba_superblock_entry_t e = buf->entries[i];
            if (!check_lba_extent(file, knog, shard_number, e.offset, e.lba_entries_count, &errs->extent_errors)) {
                errs->code = lba_shard_errors::bad_lba_extent;
                errs->bad_extent_number = i;
                return false;
            }
        }
    }


    // 2. Read the entries from the last extent.
    if (shard->last_lba_extent_offset != -1
        && !check_lba_extent(file, knog, shard_number, shard->last_lba_extent_offset,
                             shard->last_lba_extent_entries_count, &errs->extent_errors)) {
        errs->code = lba_shard_errors::bad_lba_extent;
        errs->bad_extent_number = shard->lba_superblock_entries_count;
        return false;
    }

    return (errs->extent_errors.bad_block_id_count == 0
            && errs->extent_errors.wrong_shard_count == 0
            && errs->extent_errors.bad_offset_count == 0);

}

struct lba_errors {
    bool error_happened;  // must be false
    lba_shard_errors shard_errors[LBA_SHARD_FACTOR];
};

bool check_lba(nondirect_file_t *file, file_knowledge *knog, lba_errors *errs) {
    errs->error_happened = false;
    lba_shard_metablock_t *shards = knog->metablock->lba_index_part.shards;

    bool no_errors = true;
    for (int i = 0; i < LBA_SHARD_FACTOR; ++i) {
        no_errors &= check_lba_shard(file, knog, shards, i, &errs->shard_errors[i]);
    }
    errs->error_happened = !no_errors;
    return no_errors;
}

struct config_block_errors {
    btree_block::error block_open_code;  // must be none
    bool bad_magic;  // must be false
};

bool check_config_block(nondirect_file_t *file, file_knowledge *knog, config_block_errors *errs) {
    errs->block_open_code = btree_block::none;
    errs->bad_magic = false;

    btree_block config_block;
    if (!config_block.init(file, knog, CONFIG_BLOCK_ID.ser_id)) {
        errs->block_open_code = config_block.err;
        return false;
    }
    const multiplexer_config_block_t *buf = ptr_cast<multiplexer_config_block_t>(config_block.buf);

    if (!check_magic<multiplexer_config_block_t>(buf->magic)) {
        errs->bad_magic = true;
        return false;
    }

    knog->config_block = *buf;
    return true;
}

struct diff_log_errors {
    int missing_log_block_count; // must be 0
    int deleted_log_block_count; // must be 0
    int non_sequential_logs; // must be 0

    diff_log_errors() : missing_log_block_count(0), deleted_log_block_count(0), non_sequential_logs(0) { }
};

static char LOG_BLOCK_MAGIC[] __attribute__((unused)) = {'L','O','G','B','0','0'};
void check_and_load_diff_log(slicecx& cx, diff_log_errors *errs) {
    cx.clear_buf_patches();

    const unsigned int log_size = cx.knog->config_block->cache_config.n_diff_log_blocks;

    for (block_id_t block_id = SUPERBLOCK_ID + 1; block_id < SUPERBLOCK_ID + 1 + log_size; ++block_id) {
        ser_block_id_t ser_block_id = cx.to_ser_block_id(block_id);

        block_knowledge info;
        {
            read_locker locker(cx.knog);
            if (ser_block_id.value >= locker.block_info().get_size()) {
                ++errs->missing_log_block_count;
                continue;
            }
            info = locker.block_info()[ser_block_id.value];
        }

        if (!info.offset.parts.is_delete) {
            block b;
            b.init(cx.knog->static_config->block_size(), cx.file, info.offset.parts.value, ser_block_id);
            {
                write_locker locker(cx.knog);
                locker.block_info()[ser_block_id.value].transaction_id = b.realbuf->transaction_id;
            }

            const void *buf_data = b.buf;

            if (strncmp((char*)buf_data, LOG_BLOCK_MAGIC, sizeof(LOG_BLOCK_MAGIC)) == 0) {
                uint16_t current_offset = sizeof(LOG_BLOCK_MAGIC);
                while (current_offset + buf_patch_t::get_min_serialized_size() < cx.knog->static_config->block_size().value()) {
                    // TODO: Catch guarantees in load_patch instead of failing instantly
                    buf_patch_t *patch = buf_patch_t::load_patch((char*)buf_data + current_offset);
                    if (!patch) {
                        break;
                    }
                    else {
                        current_offset += patch->get_serialized_size();
                        cx.patch_map[patch->get_block_id()].push_back(patch);
                    }
                }
            } else {
                ++errs->missing_log_block_count;
            }

        } else {
            ++errs->deleted_log_block_count;
        }
    }


    for (std::map<block_id_t, std::list<buf_patch_t*> >::iterator patch_list = cx.patch_map.begin(); patch_list != cx.patch_map.end(); ++patch_list) {
        // Sort the list to get patches in the right order
        patch_list->second.sort(dereferencing_compare_t<buf_patch_t>());

        // Verify patches list
        ser_transaction_id_t previous_transaction = 0;
        patch_counter_t previous_patch_counter = 0;
        for(std::list<buf_patch_t*>::const_iterator p = patch_list->second.begin(); p != patch_list->second.end(); ++p) {
            if (previous_transaction == 0 || (*p)->get_transaction_id() != previous_transaction) {
                previous_patch_counter = 0;
            }
            if (!(previous_patch_counter == 0 || (*p)->get_patch_counter() > previous_patch_counter))
                ++errs->non_sequential_logs;
            previous_patch_counter = (*p)->get_patch_counter();
            previous_transaction = (*p)->get_transaction_id();
        }
    }
}

struct value_error {
    block_id_t block_id;
    std::string key;
    bool bad_metadata_flags;
    bool too_big;
    bool lv_too_small;
    block_id_t index_block_id;

    struct segment_error {
        block_id_t block_id;
        btree_block::error block_code;
        bool bad_magic;
    };

    std::vector<segment_error> lv_segment_errors;

    explicit value_error(block_id_t block_id) : block_id(block_id), bad_metadata_flags(false),
                                                too_big(false), lv_too_small(false), index_block_id(NULL_BLOCK_ID) { }

    bool is_bad() const {
        return bad_metadata_flags || too_big || lv_too_small;
    }
};

struct node_error {
    block_id_t block_id;
    btree_block::error block_not_found_error;  // must be none
    bool block_underfull : 1;  // should be false
    bool bad_magic : 1;  // should be false
    bool noncontiguous_offsets : 1;  // should be false
    bool value_out_of_buf : 1;  // must be false
    bool keys_too_big : 1;  // should be false
    bool keys_in_wrong_slice : 1;  // should be false
    bool out_of_order : 1;  // should be false
    bool value_errors_exist : 1;  // should be false
    bool last_internal_node_key_nonempty : 1;  // should be false
    
    explicit node_error(block_id_t block_id) : block_id(block_id), block_not_found_error(btree_block::none),
                                               block_underfull(false), bad_magic(false),
                                               noncontiguous_offsets(false), value_out_of_buf(false),
                                               keys_too_big(false), keys_in_wrong_slice(false),
                                               out_of_order(false), value_errors_exist(false),
                                               last_internal_node_key_nonempty(false) { }

    bool is_bad() const {
        return block_not_found_error != btree_block::none || block_underfull || bad_magic
            || noncontiguous_offsets || value_out_of_buf || keys_too_big || keys_in_wrong_slice
            || out_of_order || value_errors_exist;
    }
};

struct subtree_errors {
    std::vector<node_error> node_errors;
    std::vector<value_error> value_errors;

    subtree_errors() { }

    bool is_bad() const {
        return !(node_errors.empty() && value_errors.empty());
    }

    void add_error(const node_error& error) {
        node_errors.push_back(error);
    }

    void add_error(const value_error& error) {
        value_errors.push_back(error);
    }

private:
    DISABLE_COPYING(subtree_errors);
};


bool is_valid_hash(const slicecx& cx, const btree_key *key) {
    return btree_key_value_store_t::hash(key) % cx.knog->config_block->n_proxies == (unsigned)cx.global_slice_id;
}

void check_large_buf(slicecx& cx, const large_buf_ref& ref, value_error *errs) {
    int levels = large_buf_t::compute_num_levels(cx.knog->static_config->block_size(), ref.offset + ref.size);

    btree_block b;
    if (!b.init(cx, ref.block_id)) {
        value_error::segment_error err;
        err.block_id = ref.block_id;
        err.block_code = b.err;
        err.bad_magic = false;
        errs->lv_segment_errors.push_back(err);
        return;
    } else {
        if ((levels == 1 && !check_magic<large_buf_leaf>(ptr_cast<large_buf_leaf>(b.buf)->magic))
            || (levels > 1 && !check_magic<large_buf_internal>(ptr_cast<large_buf_internal>(b.buf)->magic))) {
            value_error::segment_error err;
            err.block_id = ref.block_id;
            err.block_code = btree_block::none;
            err.bad_magic = true;
            return;
        }

        if (levels > 1) {

            int64_t step = large_buf_t::compute_max_offset(cx.knog->static_config->block_size(), levels - 1);

            for (int64_t i = floor_aligned(ref.offset, step), e = ceil_aligned(ref.offset + ref.size, step); i < e; i += step) {
                int64_t beg = std::max(ref.offset, i) - i;
                int64_t end = std::min(ref.offset + ref.size, i + step) - i;

                large_buf_ref r;
                r.offset = beg;
                r.size = end - beg;
                r.block_id = ptr_cast<large_buf_internal>(b.buf)->kids[i / step];

                check_large_buf(cx, r, errs);
            }
        }
    }
}

void check_value(slicecx& cx, const btree_value *value, subtree_errors *tree_errs, value_error *errs) {
    errs->bad_metadata_flags = !!(value->metadata_flags.flags & ~(MEMCACHED_FLAGS | MEMCACHED_CAS | MEMCACHED_EXPTIME | LARGE_VALUE));

    size_t size = value->value_size();
    if (!value->is_large()) {
        errs->too_big = (size > MAX_IN_NODE_VALUE_SIZE);
    } else {
        errs->lv_too_small = (size <= MAX_IN_NODE_VALUE_SIZE);

        large_buf_ref root_ref = value->lb_ref();

        check_large_buf(cx, root_ref, errs);
    }
}

bool leaf_node_inspect_range(const slicecx& cx, const leaf_node_t *buf, uint16_t offset) {
    // There are some completely bad HACKs here.  We subtract 3 for
    // pair->key.size, pair->value()->size, pair->value()->metadata_flags.
    if (cx.knog->static_config->block_size().value() - 3 >= offset
        && offset >= buf->frontmost_offset) {
        const btree_leaf_pair *pair = leaf::get_pair(buf, offset);
        const btree_value *value = pair->value();
        uint32_t value_offset = (ptr_cast<byte>(value) - ptr_cast<byte>(pair)) + offset;
        // The other HACK: We subtract 2 for value->size, value->metadata_flags.
        if (value_offset <= cx.knog->static_config->block_size().value() - 2) {
            uint32_t tot_offset = value_offset + value->full_size();
            return (cx.knog->static_config->block_size().value() >= tot_offset);
        }
    }
    return false;
}

void check_subtree_leaf_node(slicecx& cx, const leaf_node_t *buf, const btree_key *lo, const btree_key *hi, subtree_errors *tree_errs, node_error *errs) {
    {
        if (offsetof(leaf_node_t, pair_offsets) + buf->npairs * sizeof(*buf->pair_offsets) > buf->frontmost_offset
            || buf->frontmost_offset > cx.knog->static_config->block_size().value()) {
            errs->value_out_of_buf = true;
            return;
        }
        std::vector<uint16_t> sorted_offsets(buf->pair_offsets, buf->pair_offsets + buf->npairs);
        std::sort(sorted_offsets.begin(), sorted_offsets.end());
        uint16_t expected_offset = buf->frontmost_offset;

        for (int i = 0, n = sorted_offsets.size(); i < n; ++i) {
            errs->noncontiguous_offsets |= (sorted_offsets[i] != expected_offset);
            if (!leaf_node_inspect_range(cx, buf, expected_offset)) {
                errs->value_out_of_buf = true;
                return;
            }
            expected_offset += leaf::pair_size(leaf::get_pair(buf, sorted_offsets[i]));
        }
        errs->noncontiguous_offsets |= (expected_offset != cx.knog->static_config->block_size().value());

    }

    const btree_key *prev_key = lo;
    for (uint16_t i = 0; i < buf->npairs; ++i) {
        uint16_t offset = buf->pair_offsets[i];
        const btree_leaf_pair *pair = leaf::get_pair(buf, offset);

        errs->keys_too_big |= (pair->key.size > MAX_KEY_SIZE);
        errs->keys_in_wrong_slice |= !is_valid_hash(cx, &pair->key);
        errs->out_of_order |= !(prev_key == NULL || leaf_key_comp::compare(prev_key, &pair->key) < 0);

        value_error valerr(errs->block_id);
        check_value(cx, pair->value(), tree_errs, &valerr);

        if (valerr.is_bad()) {
            valerr.key = std::string(pair->key.contents, pair->key.contents + pair->key.size);
            tree_errs->add_error(valerr);
        }

        prev_key = &pair->key;
    }

    errs->out_of_order |= !(prev_key == NULL || hi == NULL || leaf_key_comp::compare(prev_key, hi) <= 0);
}

bool internal_node_begin_offset_in_range(const slicecx& cx, const internal_node_t *buf, uint16_t offset) {
    return (cx.knog->static_config->block_size().value() - sizeof(btree_internal_pair)) >= offset && offset >= buf->frontmost_offset && offset + sizeof(btree_internal_pair) + ptr_cast<btree_internal_pair>(ptr_cast<byte>(buf) + offset)->key.size <= cx.knog->static_config->block_size().value();
}

void check_subtree(slicecx& cx, block_id_t id, const btree_key *lo, const btree_key *hi, subtree_errors *errs);

void check_subtree_internal_node(slicecx& cx, const internal_node_t *buf, const btree_key *lo, const btree_key *hi, subtree_errors *tree_errs, node_error *errs) {
    {
        if (offsetof(internal_node_t, pair_offsets) + buf->npairs * sizeof(*buf->pair_offsets) > buf->frontmost_offset
            || buf->frontmost_offset > cx.knog->static_config->block_size().value()) {
            errs->value_out_of_buf = true;
            return;
        }

        std::vector<uint16_t> sorted_offsets(buf->pair_offsets, buf->pair_offsets + buf->npairs);
        std::sort(sorted_offsets.begin(), sorted_offsets.end());
        uint16_t expected_offset = buf->frontmost_offset;

        for (int i = 0, n = sorted_offsets.size(); i < n; ++i) {
            errs->noncontiguous_offsets |= (sorted_offsets[i] != expected_offset);
            if (!internal_node_begin_offset_in_range(cx, buf, expected_offset)) {
                errs->value_out_of_buf = true;
                return;
            }
            expected_offset += internal_node::pair_size(internal_node::get_pair(buf, sorted_offsets[i]));
        }
        errs->noncontiguous_offsets |= (expected_offset != cx.knog->static_config->block_size().value());
    }

    // Now check other things.

    const btree_key *prev_key = lo;
    for (uint16_t i = 0; i < buf->npairs; ++i) {
        uint16_t offset = buf->pair_offsets[i];
        const btree_internal_pair *pair = internal_node::get_pair(buf, offset);

        errs->keys_too_big |= (pair->key.size > MAX_KEY_SIZE);

        if (i != buf->npairs - 1) {
            errs->out_of_order |= !(prev_key == NULL || internal_key_comp::compare(prev_key, &pair->key) < 0);

            if (errs->out_of_order) {
                // It's not like we can restrict a subtree when our
                // keys are out of order.
                check_subtree(cx, pair->lnode, NULL, NULL, tree_errs);
            } else {
                check_subtree(cx, pair->lnode, prev_key, &pair->key, tree_errs);
            }
        } else {
            errs->last_internal_node_key_nonempty = (pair->key.size != 0);

            errs->out_of_order |= !(prev_key == NULL || hi == NULL || internal_key_comp::compare(prev_key, hi) <= 0);

            if (errs->out_of_order) {
                check_subtree(cx, pair->lnode, NULL, NULL, tree_errs);
            } else {
                check_subtree(cx, pair->lnode, prev_key, hi, tree_errs);
            }
        }

        prev_key = &pair->key;
    }
}

void check_subtree(slicecx& cx, block_id_t id, const btree_key *lo, const btree_key *hi, subtree_errors *errs) {
    /* Walk tree */

    btree_block node;
    if (!node.init(cx, id)) {
        node_error err(id);
        err.block_not_found_error = node.err;
        errs->add_error(err);
        return;
    }

    node_error node_err(id);

    if (lo != NULL && hi != NULL) {
        // (We're happy with an underfull root block.)
        if (node::is_underfull(cx.knog->static_config->block_size(), ptr_cast<node_t>(node.buf))) {
            node_err.block_underfull = true;
        }
    }

    if (check_magic<leaf_node_t>(ptr_cast<leaf_node_t>(node.buf)->magic)) {
        check_subtree_leaf_node(cx, ptr_cast<leaf_node_t>(node.buf), lo, hi, errs, &node_err);
    } else if (check_magic<internal_node_t>(ptr_cast<internal_node_t>(node.buf)->magic)) {
        check_subtree_internal_node(cx, ptr_cast<internal_node_t>(node.buf), lo, hi, errs, &node_err);
    } else {
        node_err.bad_magic = true;
    }

    if (node_err.is_bad()) {
        errs->add_error(node_err);
    }
}

static const block_magic_t Zilch = { { 0, 0, 0, 0 } };

struct rogue_block_description {
    block_id_t block_id;
    block_magic_t magic;
    btree_block::error loading_error;

    rogue_block_description() : block_id(NULL_BLOCK_ID), magic(Zilch), loading_error(btree_block::none) { }
};

struct other_block_errors {
    std::vector<rogue_block_description> orphan_blocks;
    std::vector<rogue_block_description> allegedly_deleted_blocks;
    ser_block_id_t contiguity_failure;
    other_block_errors() : contiguity_failure(ser_block_id_t::null()) { }
private:
    DISABLE_COPYING(other_block_errors);
};

void check_slice_other_blocks(slicecx& cx, other_block_errors *errs) {
    ser_block_id_t min_block = translator_serializer_t::translate_block_id(0, cx.mod_count, cx.local_slice_id, CONFIG_BLOCK_ID);

    ser_block_id_t::number_t end;
    {
        read_locker locker(cx.knog);
        end = locker.block_info().get_size();
    }

    ser_block_id_t first_valueless_block = ser_block_id_t::null();

    for (ser_block_id_t::number_t id = min_block.value; id < end; id += cx.mod_count) {
        block_knowledge info;
        {
            read_locker locker(cx.knog);
            info = locker.block_info()[id];
        }
        if (!flagged_off64_t::has_value(info.offset)) {
            if (first_valueless_block == ser_block_id_t::null()) {
                first_valueless_block = ser_block_id_t::make(id);
            }
        } else {
            if (first_valueless_block != ser_block_id_t::null()) {
                errs->contiguity_failure = first_valueless_block;
            }

            if (!info.offset.parts.is_delete && info.transaction_id == NULL_SER_TRANSACTION_ID) {
                // Aha!  We have an orphan block!  Crap.
                rogue_block_description desc;
                desc.block_id = id;

                btree_block b;
                if (!b.init(cx.file, cx.knog, ser_block_id_t::make(id))) {
                    desc.loading_error = b.err;
                } else {
                    desc.magic = *ptr_cast<block_magic_t>(b.buf);
                }

                errs->orphan_blocks.push_back(desc);
            } else if (info.offset.parts.is_delete) {
                rassert(info.transaction_id == NULL_SER_TRANSACTION_ID);
                rogue_block_description desc;
                desc.block_id = id;

                btree_block zeroblock;
                if (!zeroblock.init(cx.file, cx.knog, ser_block_id_t::make(id))) {
                    desc.loading_error = zeroblock.err;
                    errs->allegedly_deleted_blocks.push_back(desc);
                } else {
                    block_magic_t magic = *ptr_cast<block_magic_t>(zeroblock.buf);
                    if (!(log_serializer_t::zerobuf_magic == magic)) {
                        desc.magic = magic;
                        errs->allegedly_deleted_blocks.push_back(desc);
                    }
                }
            }
        }
    }
}

struct slice_errors {
    int global_slice_number;
    std::string home_filename;
    btree_block::error superblock_code;
    bool superblock_bad_magic;

    diff_log_errors diff_log_errs;
    subtree_errors tree_errs;
    other_block_errors other_block_errs;

    slice_errors()
        : global_slice_number(-1),
          superblock_code(btree_block::none), superblock_bad_magic(false), diff_log_errs(), tree_errs(), other_block_errs() { }

    bool is_bad() const {
        return superblock_code != btree_block::none || superblock_bad_magic || tree_errs.is_bad();
    }
};

void check_slice(nondirect_file_t *file, file_knowledge *knog, int global_slice_number, slice_errors *errs) {
    slicecx cx(file, knog, global_slice_number);

    check_and_load_diff_log(cx, &errs->diff_log_errs);

    block_id_t root_block_id;
    {
        btree_block btree_superblock;
        if (!btree_superblock.init(cx, SUPERBLOCK_ID)) {
            errs->superblock_code = btree_superblock.err;
            return;
        }
        const btree_superblock_t *buf = ptr_cast<btree_superblock_t>(btree_superblock.buf);
        if (!check_magic<btree_superblock_t>(buf->magic)) {
            errs->superblock_bad_magic = true;
            return;
        }
        root_block_id = buf->root_block;
    }

    if (root_block_id != NULL_BLOCK_ID) {
        check_subtree(cx, root_block_id, NULL, NULL, &errs->tree_errs);
    }

    check_slice_other_blocks(cx, &errs->other_block_errs);

    cx.clear_buf_patches();
}

struct check_to_config_block_errors {
    learned<static_config_error> static_config_err;
    learned<metablock_errors> metablock_errs;
    learned<lba_errors> lba_errs;
    learned<config_block_errors> config_block_errs;
};


bool check_to_config_block(nondirect_file_t *file, file_knowledge *knog, check_to_config_block_errors *errs) {
    check_filesize(file, knog);

    return check_static_config(file, knog, &errs->static_config_err.use())
        && check_metablock(file, knog, &errs->metablock_errs.use())
        && check_lba(file, knog, &errs->lba_errs.use())
        && check_config_block(file, knog, &errs->config_block_errs.use());
}

struct interfile_errors {
    bool all_have_correct_num_files;  // should be true
    bool all_have_same_num_files;  // must be true
    bool all_have_same_num_slices;  // must be true
    bool all_have_same_db_magic;  // must be true
    bool out_of_order_serializers;  // should be false
    bool bad_this_serializer_values;  // must be false
    bool bad_num_slices;  // must be false
    bool reused_serializer_numbers;  // must be false
};

bool check_interfile(knowledge *knog, interfile_errors *errs) {
    int num_files = knog->num_files();

    std::vector<int> counts(num_files, 0);

    errs->all_have_correct_num_files = true;
    errs->all_have_same_num_files = true;
    errs->all_have_same_num_slices = true;
    errs->all_have_same_db_magic = true;
    errs->out_of_order_serializers = false;
    errs->bad_this_serializer_values = false;

    multiplexer_config_block_t& zeroth = *knog->file_knog[0]->config_block;

    for (int i = 0; i < num_files; ++i) {
        multiplexer_config_block_t& cb = *knog->file_knog[i]->config_block;

        errs->all_have_correct_num_files &= (cb.n_files == num_files);
        errs->all_have_same_num_files &= (cb.n_files == zeroth.n_files);
        errs->all_have_same_num_slices &= (cb.n_proxies == zeroth.n_proxies);
        errs->all_have_same_db_magic &= (cb.multiplexer_magic == zeroth.multiplexer_magic);
        errs->out_of_order_serializers |= (i == cb.this_serializer);
        errs->bad_this_serializer_values |= (cb.this_serializer < 0 || cb.this_serializer >= cb.n_files);
        if (cb.this_serializer < num_files && cb.this_serializer >= 0) {
            counts[cb.this_serializer] += 1;
        }
    }

    errs->bad_num_slices = (zeroth.n_proxies < 0);

    errs->reused_serializer_numbers = false;
    for (int i = 0; i < num_files; ++i) {
        errs->reused_serializer_numbers |= (counts[i] > 1);
    }

    return (errs->all_have_same_num_files && errs->all_have_same_num_slices && errs->all_have_same_db_magic && !errs->bad_this_serializer_values && !errs->bad_num_slices && !errs->reused_serializer_numbers);
}

struct all_slices_errors {
    int n_slices;
    slice_errors *slice;

    explicit all_slices_errors(int n_slices) : n_slices(n_slices), slice(new slice_errors[n_slices]) { }

    ~all_slices_errors() { delete[] slice; }
};

struct slice_parameter_t {
    nondirect_file_t *file;
    file_knowledge *knog;
    int global_slice_number;
    slice_errors *errs;
};

void *do_check_slice(void *slice_param) {
    slice_parameter_t *p = reinterpret_cast<slice_parameter_t *>(slice_param);
    check_slice(p->file, p->knog, p->global_slice_number, p->errs);
    delete p;
    return NULL;
}

void launch_check_after_config_block(nondirect_file_t *file, std::vector<pthread_t>& threads, file_knowledge *knog, all_slices_errors *errs) {
    int step = knog->config_block->n_files;

    for (int i = knog->config_block->this_serializer; i < errs->n_slices; i += step) {
        errs->slice[i].global_slice_number = i;
        errs->slice[i].home_filename = knog->filename;
        slice_parameter_t *param = new slice_parameter_t;
        param->file = file;
        param->knog = knog;
        param->global_slice_number = i;
        param->errs = &errs->slice[i];
        guarantee_err(!pthread_create(&threads[i], NULL, do_check_slice, param), "pthread_create not working");
    }
}

void report_pre_config_block_errors(const check_to_config_block_errors& errs) {
    const static_config_error *sc;
    if (errs.static_config_err.is_known(&sc) && *sc != static_config_none) {
        printf("ERROR %s static header: %s\n", state, static_config_errstring[*sc]);
    }
    const metablock_errors *mb;
    if (errs.metablock_errs.is_known(&mb)) {
        if (mb->bad_crc_count > 0) {
            printf("WARNING %s %d of %d metablocks have bad CRC\n", state, mb->bad_crc_count, mb->total_count);
        }
        if (mb->bad_markers_count > 0) {
            printf("ERROR %s %d of %d metablocks have bad markers\n", state, mb->bad_markers_count, mb->total_count);
        }
        if (mb->bad_content_count > 0) {
            printf("ERROR %s %d of %d metablocks have bad content\n", state, mb->bad_content_count, mb->total_count);
        }
        if (mb->zeroed_count > 0) {
            printf("INFO %s %d of %d metablocks uninitialized (maybe this is a new database?)\n", state, mb->zeroed_count, mb->total_count);
        }
        if (mb->not_monotonic) {
            printf("WARNING %s metablock versions not monotonic\n", state);
        }
        if (mb->no_valid_metablocks) {
            printf("ERROR %s no valid metablocks\n", state);
        }
    }
    const lba_errors *lba;
    if (errs.lba_errs.is_known(&lba) && lba->error_happened) {
        for (int i = 0; i < LBA_SHARD_FACTOR; ++i) {
            const lba_shard_errors *sherr = &lba->shard_errors[i];
            if (sherr->code == lba_shard_errors::bad_lba_superblock_offset) {
                printf("ERROR %s lba shard %d has invalid lba superblock offset\n", state, i);
            } else if (sherr->code == lba_shard_errors::bad_lba_superblock_magic) {
                printf("ERROR %s lba shard %d has invalid superblock magic\n", state, i);
            } else if (sherr->code == lba_shard_errors::bad_lba_extent) {
                printf("ERROR %s lba shard %d, extent %d, %s\n",
                       state, i, sherr->bad_extent_number,
                       sherr->extent_errors.code == lba_extent_errors::bad_extent_offset ? "has bad extent offset"
                       : sherr->extent_errors.code == lba_extent_errors::bad_entries_count ? "has bad entries count"
                       : "was specified invalidly");
            } else if (sherr->extent_errors.bad_block_id_count > 0 || sherr->extent_errors.wrong_shard_count > 0 || sherr->extent_errors.bad_offset_count > 0) {
                printf("ERROR %s lba shard %d had bad lba entries: %d bad block ids, %d in wrong shard, %d with bad offset, of %d total\n",
                       state, i, sherr->extent_errors.bad_block_id_count, 
                       sherr->extent_errors.wrong_shard_count, sherr->extent_errors.bad_offset_count,
                       sherr->extent_errors.total_count);
            }
        }
    }
    const config_block_errors *cb;
    if (errs.config_block_errs.is_known(&cb)) {
        if (cb->block_open_code != btree_block::none) {
            printf("ERROR %s config block not found: %s\n", state, btree_block::error_name(cb->block_open_code));
        } else if (cb->bad_magic) {
            printf("ERROR %s config block had bad magic\n", state);
        }
    }
}

void report_interfile_errors(const interfile_errors &errs) {
    if (!errs.all_have_same_num_files) {
        printf("ERROR config blocks disagree on number of files\n");
    } else if (!errs.all_have_correct_num_files) {
        printf("WARNING wrong number of files specified on command line\n");
    }

    if (errs.bad_num_slices) {
        printf("ERROR some config blocks specify an absurd number of slices\n");
    } else if (!errs.all_have_same_num_slices) {
        printf("ERROR config blocks disagree on number of slices\n");
    }

    if (!errs.all_have_same_db_magic) {
        printf("ERROR config blocks have different database_magic\n");
    }

    if (errs.bad_this_serializer_values) {
        printf("ERROR some config blocks have absurd this_serializer values\n");
    } else if (errs.reused_serializer_numbers) {
        printf("ERROR some config blocks specify the same this_serializer value\n");
    } else if (errs.out_of_order_serializers) {
        printf("WARNING files apparently specified out of order on command line\n");
    }
}

bool report_subtree_errors(const subtree_errors *errs) {
    if (!errs->node_errors.empty()) {
        printf("ERROR %s subtree node errors found...\n", state);
        for (int i = 0, n = errs->node_errors.size(); i < n; ++i) {
            const node_error& e = errs->node_errors[i];
            printf("           %u:", e.block_id);
            if (e.block_not_found_error != btree_block::none) {
                printf(" block not found: %s\n", btree_block::error_name(e.block_not_found_error));
            } else {
                printf("%s%s%s%s%s%s%s%s%s\n",
                       e.block_underfull ? " block_underfull" : "",
                       e.bad_magic ? " bad_magic" : "",
                       e.noncontiguous_offsets ? " noncontiguous_offsets" : "",
                       e.value_out_of_buf ? " value_out_of_buf" : "",
                       e.keys_too_big ? " keys_too_big" : "",
                       e.keys_in_wrong_slice ? " keys_in_wrong_slice" : "",
                       e.out_of_order ? " out_of_order" : "",
                       e.value_errors_exist ? " value_errors_exist" : "",
                       e.last_internal_node_key_nonempty ? " last_internal_node_key_nonempty" : "");

            }
        }
    }

    if (!errs->value_errors.empty()) {
        printf("ERROR %s subtree value errors found...\n", state);
        for (int i = 0, n = errs->value_errors.size(); i < n; ++i) {
            const value_error& e = errs->value_errors[i];
            printf("          %u/'%s' :", e.block_id, e.key.c_str());
            printf("%s%s%s",
                   e.bad_metadata_flags ? " bad_metadata_flags" : "",
                   e.too_big ? " too_big" : "",
                   e.lv_too_small ? " lv_too_small" : "");
            if (e.index_block_id != NULL_BLOCK_ID) {
                printf(" (index_block_id = %u)", e.index_block_id);

                if (!e.lv_segment_errors.empty()) {
                    for (int j = 0, m = e.lv_segment_errors.size(); j < m; ++j) {
                        const value_error::segment_error se = e.lv_segment_errors[j];

                        printf(" segment_error(%u, %s)", se.block_id,
                               se.block_code == btree_block::none ? "bad magic" : btree_block::error_name(se.block_code));
                    }
                }
            }

            printf("\n");
        }
    }

    return errs->node_errors.empty() && errs->value_errors.empty();
}

void report_rogue_block_description(const char *title, const rogue_block_description& desc) {
    printf("ERROR %s %s (#%u):", state, title, desc.block_id);
    if (desc.loading_error != btree_block::none) {
        printf("could not load: %s\n", btree_block::error_name(desc.loading_error));
    } else {
        printf("magic = '%.*s'\n", int(sizeof(block_magic_t)), desc.magic.bytes);
    }
}

bool report_other_block_errors(const other_block_errors *errs) {
    for (int i = 0, n = errs->orphan_blocks.size(); i < n; ++i) {
        report_rogue_block_description("orphan block", errs->orphan_blocks[i]);
    }
    for (int i = 0, n = errs->allegedly_deleted_blocks.size(); i < n; ++i) {
        report_rogue_block_description("allegedly deleted block", errs->allegedly_deleted_blocks[i]);
    }
    bool ok = errs->orphan_blocks.empty() && errs->allegedly_deleted_blocks.empty();
    if (errs->contiguity_failure != ser_block_id_t::null()) {
        printf("ERROR %s slice block contiguity failure at serializer block id %u\n", state, errs->contiguity_failure.value);
        ok = false;
    }
    return ok;
}

bool report_diff_log_errors(const diff_log_errors *errs) {
    bool ok = true;

    if (errs->deleted_log_block_count > 0) {
        printf("ERROR %s %d diff log blocks have been deleted\n", state, errs->deleted_log_block_count);
        ok = false;
    }
    if (errs->missing_log_block_count > 0) {
        printf("ERROR %s %d diff log blocks are missing (maybe n_log_blocks in the config_block is too large?)\n", state, errs->missing_log_block_count);
        ok = false;
    }
    if (errs->non_sequential_logs > 0) {
        printf("ERROR %s The diff log for %d blocks has non-sequential patch counters\n", state, errs->non_sequential_logs);
        ok = false;
    }

    return ok;
}

bool report_slice_errors(const slice_errors *errs) {
    if (errs->superblock_code != btree_block::none) {
        printf("ERROR %s could not find btree superblock: %s\n", state, btree_block::error_name(errs->superblock_code));
        return false;
    }
    if (errs->superblock_bad_magic) {
        printf("ERROR %s btree superblock had bad magic\n", state);
        return false;
    }
    bool no_diff_log_errors = report_diff_log_errors(&errs->diff_log_errs);
    bool no_subtree_errors = report_subtree_errors(&errs->tree_errs);
    bool no_other_block_errors = report_other_block_errors(&errs->other_block_errs);
    return no_diff_log_errors && no_subtree_errors && no_other_block_errors;
}

bool report_post_config_block_errors(const all_slices_errors& slices_errs) {
    bool ok = true;
    for (int i = 0; i < slices_errs.n_slices; ++i) {
        char buf[100] = { 0 };
        snprintf(buf, 99, "%d", i);
        std::string file = slices_errs.slice[i].home_filename;
        std::string s = std::string("(slice ") + buf + ", file '" + file + "')";
        state = s.c_str();

        ok &= report_slice_errors(&slices_errs.slice[i]);
    }

    return ok;
}

void print_interfile_summary(const multiplexer_config_block_t& c) {
    printf("config_block multiplexer_magic: %u\n", c.multiplexer_magic);
    printf("config_block n_files: %d\n", c.n_files);
<<<<<<< HEAD
    printf("config_block n_slices: %d\n", c.btree_config.n_slices);
    printf("config_block n_log_blocks: %d\n", c.cache_config.n_diff_log_blocks);
=======
    printf("config_block n_proxies: %d\n", c.n_proxies);
>>>>>>> 6502c480
}

bool check_files(const config_t& cfg) {
    // 1. Open.
    knowledge knog(cfg.input_filenames);

    int num_files = knog.num_files();

    unrecoverable_fact(num_files > 0, "a positive number of files");

    bool any = false;
    for (int i = 0; i < num_files; ++i) {
        check_to_config_block_errors errs;
        if (!knog.files[i]->exists()) {
            fail_due_to_user_error("No such file \"%s\"", knog.file_knog[i]->filename.c_str());
        }
        if (!check_to_config_block(knog.files[i], knog.file_knog[i], &errs)) {
            any = true;
            std::string s = std::string("(in file '") + knog.file_knog[i]->filename + "')";
            state = s.c_str();
            report_pre_config_block_errors(errs);
        }
    }

    if (any) {
        return false;
    }

    interfile_errors errs;
    if (!check_interfile(&knog, &errs)) {
        report_interfile_errors(errs);
        return false;
    }

    print_interfile_summary(*knog.file_knog[0]->config_block);

    // A thread for every slice.
    int n_slices = knog.file_knog[0]->config_block->n_proxies;
    std::vector<pthread_t> threads(n_slices);
    all_slices_errors slices_errs(n_slices);
    for (int i = 0; i < num_files; ++i) {
        launch_check_after_config_block(knog.files[i], threads, knog.file_knog[i], &slices_errs);
    }

    // Wait for all threads to finish.
    for (int i = 0; i < n_slices; ++i) {
        guarantee_err(!pthread_join(threads[i], NULL), "pthread_join failing");
    }

    bool ok = report_post_config_block_errors(slices_errs);
    return ok;
}


}  // namespace fsck<|MERGE_RESOLUTION|>--- conflicted
+++ resolved
@@ -72,6 +72,9 @@
 
     // The block from CONFIG_BLOCK_ID (well, the beginning of such a block).
     learned<multiplexer_config_block_t> config_block;
+
+    // The block from MC_CONFIGBLOCK_ID
+    learned<mc_config_block_t> mc_config_block;
 
     explicit file_knowledge(const std::string filename) : filename(filename) {
         guarantee_err(!pthread_rwlock_init(&block_info_lock_, NULL), "pthread_rwlock_init failed");
@@ -568,12 +571,20 @@
 
 struct config_block_errors {
     btree_block::error block_open_code;  // must be none
+    btree_block::error mc_block_open_code;  // must be none
     bool bad_magic;  // must be false
-};
+    bool mc_bad_magic;  // must be false
+    bool mc_inconsistent; // must be false
+};
+
+#define MC_CONFIG_BLOCK_ID 1
 
 bool check_config_block(nondirect_file_t *file, file_knowledge *knog, config_block_errors *errs) {
     errs->block_open_code = btree_block::none;
     errs->bad_magic = false;
+    errs->mc_block_open_code = btree_block::none;
+    errs->mc_bad_magic = false;
+    errs->mc_inconsistent = false;
 
     btree_block config_block;
     if (!config_block.init(file, knog, CONFIG_BLOCK_ID.ser_id)) {
@@ -586,8 +597,34 @@
         errs->bad_magic = true;
         return false;
     }
-
     knog->config_block = *buf;
+
+
+    // Load all cache config blocks and check them for consistency
+    for (int slice_id = 0; slice_id < knog->config_block->n_proxies; ++slice_id) {
+        ser_block_id_t config_block_ser_id = translator_serializer_t::translate_block_id(MC_CONFIG_BLOCK_ID, knog->config_block->this_serializer, slice_id, CONFIG_BLOCK_ID);
+        btree_block mc_config_block;
+        if (!mc_config_block.init(file, knog, ser_block_id_t::make(MC_CONFIG_BLOCK_ID))) {
+            errs->mc_block_open_code = mc_config_block.err;
+            return false;
+        }
+        const mc_config_block_t *mc_buf = ptr_cast<mc_config_block_t>(config_block.buf);
+
+        if (!check_magic<multiplexer_config_block_t>(mc_buf->magic)) {
+            errs->mc_bad_magic = true;
+            return false;
+        }
+
+        if (slice_id == 0) {
+            knog->mc_config_block = *mc_buf;
+        } else {
+            if (memcmp(mc_buf, &knog->mc_config_block, sizeof(mc_config_block_t)) != 0) {
+                errs->mc_inconsistent = false;
+                return false;
+            }
+        }
+    }
+
     return true;
 }
 
@@ -599,11 +636,11 @@
     diff_log_errors() : missing_log_block_count(0), deleted_log_block_count(0), non_sequential_logs(0) { }
 };
 
-static char LOG_BLOCK_MAGIC[] __attribute__((unused)) = {'L','O','G','B','0','0'};
+static char LOG_BLOCK_MAGIC[] = {'L','O','G','B','0','0'};
 void check_and_load_diff_log(slicecx& cx, diff_log_errors *errs) {
     cx.clear_buf_patches();
 
-    const unsigned int log_size = cx.knog->config_block->cache_config.n_diff_log_blocks;
+    const unsigned int log_size = cx.knog->mc_config_block->cache.n_diff_log_blocks;
 
     for (block_id_t block_id = SUPERBLOCK_ID + 1; block_id < SUPERBLOCK_ID + 1 + log_size; ++block_id) {
         ser_block_id_t ser_block_id = cx.to_ser_block_id(block_id);
@@ -1249,6 +1286,14 @@
         } else if (cb->bad_magic) {
             printf("ERROR %s config block had bad magic\n", state);
         }
+        if (cb->mc_block_open_code != btree_block::none) {
+            printf("ERROR %s mirrored cache config block not found: %s\n", state, btree_block::error_name(cb->block_open_code));
+        } else if (cb->mc_bad_magic) {
+            printf("ERROR %s mirrored cache config block had bad magic\n", state);
+        }
+        if (cb->mc_inconsistent) {
+            printf("ERROR %s mirrored cache config blocks are inconsistent\n", state);
+        }
     }
 }
 
@@ -1404,15 +1449,11 @@
     return ok;
 }
 
-void print_interfile_summary(const multiplexer_config_block_t& c) {
+void print_interfile_summary(const multiplexer_config_block_t& c, const mc_config_block_t& mcc) {
     printf("config_block multiplexer_magic: %u\n", c.multiplexer_magic);
     printf("config_block n_files: %d\n", c.n_files);
-<<<<<<< HEAD
-    printf("config_block n_slices: %d\n", c.btree_config.n_slices);
-    printf("config_block n_log_blocks: %d\n", c.cache_config.n_diff_log_blocks);
-=======
     printf("config_block n_proxies: %d\n", c.n_proxies);
->>>>>>> 6502c480
+    printf("config_block n_log_blocks: %d\n", mcc.cache.n_diff_log_blocks);
 }
 
 bool check_files(const config_t& cfg) {
@@ -1447,7 +1488,7 @@
         return false;
     }
 
-    print_interfile_summary(*knog.file_knog[0]->config_block);
+    print_interfile_summary(*knog.file_knog[0]->config_block, *knog.file_knog[0]->mc_config_block);
 
     // A thread for every slice.
     int n_slices = knog.file_knog[0]->config_block->n_proxies;
