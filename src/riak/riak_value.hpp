#ifndef __RIAK_RIAK_VALUE__
#define __RIAK_RIAK_VALUE__

#include "buffer_cache/blob.hpp"
#include "btree/node.hpp"

typedef uint32_t last_modified_time_t;

typedef uint32_t etag_t;

/* TODO there are a 3 ways that links could be put on disk
 *    Method                         Pros                Cons
 * 1: links just go in a blob        Space efficient     Queries take O(n)
 * 2: links go in a btree            Space inefficient   Queiries take Log(n) + m
 * 3: blob for few, btree for many   Best of both worlds We don't have it implemented
 *
 * The right way to do this is 3, for now we're doing 1. 2 will be easier to
 * write if the support operations throught riak like appending to values.
 * Riak's api does not support appending. */
#define MAX_LINK_SIZE 256
struct link_t {
    uint8_t bucket_len, key_len, tag_len;
    char contents[];

    const char *bucket() { return contents; }
    const char *key() { return contents + bucket_len; }
    const char *tag() { return contents + bucket_len + tag_len; }

    unsigned size() { return  bucket_len + key_len + tag_len; }
};

//notice this class does nothing to maintain its consistency
class riak_value_t {
public:
    last_modified_time_t mod_time;
    etag_t etag;
    uint16_t content_type_len;
    uint32_t value_len;
    uint16_t n_links;

    //contents
    char contents[];

    //contents is blob_t which has the follwing structure:
    // contents = content_type content (link)* 

    void print(block_size_t block_size) {
        print_hd(this, 0, offsetof(riak_value_t, contents) + blob::ref_size(block_size, contents, blob::btree_maxreflen));
    }
};

#define MAX_RIAK_VALUE_SIZE (offsetof(riak_value_t, contents) + blob::btree_maxreflen)

template <>
class value_sizer_t<riak_value_t> : public value_sizer_t<void> {
public:
    value_sizer_t(block_size_t bs) : block_size_(bs) { }

    static const riak_value_t *as_riak(const void *v) {
        return reinterpret_cast<const riak_value_t *>(v);
    }

    // The number of bytes the value takes up.  Reference implementation:
    //
    // for (int i = 0; i < INT_MAX; ++i) {
    //    if (fits(value, i)) return i;
    // }
    int size(const void *value) const {
        return offsetof(riak_value_t, contents) + blob::ref_size(block_size_, as_riak(value)->contents, blob::btree_maxreflen);
    }

    // True if size(value) would return no more than length_available.
    // Does not read any bytes outside of [value, value +
    // length_available).
<<<<<<< HEAD
    bool fits(const void *value, int length_available) const {
        return size(as_riak(value)) < length_available;
=======
    bool fits(const riak_value_t *value, int length_available) {
        if (length_available < 0) { return false; }
        if ((unsigned) length_available < offsetof(riak_value_t, contents)) { return false; }
        else { return blob::ref_fits(block_size_, length_available - offsetof(riak_value_t, contents), value->contents, blob::btree_maxreflen); }
>>>>>>> 697b0b70
    }

    bool deep_fsck(UNUSED const void *value, UNUSED int length_available, UNUSED std::string *msg_out) const {
        // TODO: Add a real implementation here.
        return true;
    }

    int max_possible_size() const {
        return offsetof(riak_value_t, contents) + blob::btree_maxreflen;
    }

    static block_magic_t leaf_magic() {
        block_magic_t magic = { { 'r', 'i', 'a', 'k'} };
        return magic;
    }

    // The magic that should be used for btree leaf nodes (or general
    // nodes) with this kind of value.
    block_magic_t btree_leaf_magic() const {
        return leaf_magic();
    }

    block_size_t block_size() const { return block_size_; }

protected:
    // The block size.  It's convenient for leaf node code and for
    // some subclasses, too.
    block_size_t block_size_;
};

#endif<|MERGE_RESOLUTION|>--- conflicted
+++ resolved
@@ -72,19 +72,14 @@
     // True if size(value) would return no more than length_available.
     // Does not read any bytes outside of [value, value +
     // length_available).
-<<<<<<< HEAD
     bool fits(const void *value, int length_available) const {
-        return size(as_riak(value)) < length_available;
-=======
-    bool fits(const riak_value_t *value, int length_available) {
         if (length_available < 0) { return false; }
         if ((unsigned) length_available < offsetof(riak_value_t, contents)) { return false; }
-        else { return blob::ref_fits(block_size_, length_available - offsetof(riak_value_t, contents), value->contents, blob::btree_maxreflen); }
->>>>>>> 697b0b70
+        else { return blob::ref_fits(block_size_, length_available - offsetof(riak_value_t, contents), as_riak(value)->contents, blob::btree_maxreflen); }
     }
 
     bool deep_fsck(UNUSED const void *value, UNUSED int length_available, UNUSED std::string *msg_out) const {
-        // TODO: Add a real implementation here.
+        // TODO LOOF: Add a real implementation here.
         return true;
     }
 
