// Copyright 2010-2013 RethinkDB, all rights reserved.
#ifndef RDB_PROTOCOL_PROTOCOL_HPP_
#define RDB_PROTOCOL_PROTOCOL_HPP_

#include <algorithm>
#include <list>
#include <map>
#include <set>
#include <string>
#include <utility>
#include <vector>

#include "errors.hpp"
#include <boost/shared_ptr.hpp>
#include <boost/variant.hpp>
#include <boost/optional.hpp>

#include "btree/btree_store.hpp"
#include "btree/depth_first_traversal.hpp"
#include "btree/keys.hpp"
#include "buffer_cache/types.hpp"
#include "concurrency/cond_var.hpp"
#include "hash_region.hpp"
#include "http/json.hpp"
#include "http/json/cJSON.hpp"
#include "memcached/region.hpp"
#include "protocol_api.hpp"
#include "rdb_protocol/datum.hpp"
#include "rdb_protocol/profile.hpp"
#include "rdb_protocol/rdb_protocol_json.hpp"
#include "rdb_protocol/wire_func.hpp"
#include "utils.hpp"

class extproc_pool_t;
class cluster_directory_metadata_t;
template <class> class cow_ptr_t;
template <class> class cross_thread_watchable_variable_t;
class cross_thread_signal_t;
class databases_semilattice_metadata_t;
template <class> class directory_read_manager_t;
template <class> class namespace_repo_t;
template <class> class namespaces_semilattice_metadata_t;
template <class> class semilattice_readwrite_view_t;
class traversal_progress_combiner_t;

using query_language::shared_scoped_less_t;

enum class profile_bool_t {
    PROFILE,
    DONT_PROFILE
};
ARCHIVE_PRIM_MAKE_RANGED_SERIALIZABLE(
        profile_bool_t, int8_t,
        profile_bool_t::PROFILE, profile_bool_t::DONT_PROFILE);

enum class point_write_result_t {
    STORED,
    DUPLICATE
};
ARCHIVE_PRIM_MAKE_RANGED_SERIALIZABLE(
        point_write_result_t, int8_t,
        point_write_result_t::STORED, point_write_result_t::DUPLICATE);

enum class point_delete_result_t {
    DELETED,
    MISSING
};
ARCHIVE_PRIM_MAKE_RANGED_SERIALIZABLE(
        point_delete_result_t, int8_t,
        point_delete_result_t::DELETED, point_delete_result_t::MISSING);

RDB_DECLARE_SERIALIZABLE(Term);
RDB_DECLARE_SERIALIZABLE(Datum);
RDB_DECLARE_SERIALIZABLE(Backtrace);

enum class sorting_t {
    UNORDERED,
    ASCENDING,
    DESCENDING
};

ARCHIVE_PRIM_MAKE_RANGED_SERIALIZABLE(
        sorting_t, int8_t,
        sorting_t::UNORDERED, sorting_t::DESCENDING);

inline bool forward(sorting_t sorting) {
    return sorting == sorting_t::ASCENDING || sorting == sorting_t::UNORDERED;
}

inline bool backward(sorting_t sorting) {
    return !forward(sorting);
}

class sindex_range_t {
public:
    sindex_range_t() { }
    // These counted_t<const ql::datum_t>'s may be empty, indicating +/- infinity.
    sindex_range_t(counted_t<const ql::datum_t> _start, bool _start_open,
                   counted_t<const ql::datum_t> _end, bool _end_open)
        : start(_start), end(_end), start_open(_start_open), end_open(_end_open) { }
    // Constructs some kind of region out of truncated_secondary values.
    hash_region_t<key_range_t> to_region() const;
    bool contains(counted_t<const ql::datum_t> value) const;

    counted_t<const ql::datum_t> start, end;
    bool start_open, end_open;

    RDB_DECLARE_ME_SERIALIZABLE;
};

struct filter_transform_t {
    filter_transform_t() { }
    filter_transform_t(const ql::wire_func_t &_filter_func,
                       const boost::optional<ql::wire_func_t> &_default_filter_val)
        : filter_func(_filter_func),
          default_filter_val(_default_filter_val) { }

    ql::wire_func_t filter_func;
    boost::optional<ql::wire_func_t> default_filter_val;
};

RDB_DECLARE_SERIALIZABLE(filter_transform_t);

namespace rdb_protocol_details {

struct backfill_atom_t {
    store_key_t key;
    counted_t<const ql::datum_t> value;
    repli_timestamp_t recency;

    backfill_atom_t() { }
    backfill_atom_t(const store_key_t &_key,
                    const counted_t<const ql::datum_t> &_value,
                    const repli_timestamp_t &_recency) :
        key(_key),
        value(_value),
        recency(_recency)
    { }
};

RDB_DECLARE_SERIALIZABLE(backfill_atom_t);

typedef boost::variant<ql::map_wire_func_t,
                       filter_transform_t,
                       ql::concatmap_wire_func_t> transform_variant_t;
typedef std::list<transform_variant_t> transform_t;

typedef boost::variant<ql::gmr_wire_func_t,
                       ql::count_wire_func_t,
                       ql::reduce_wire_func_t> terminal_variant_t;
typedef terminal_variant_t terminal_t;

void bring_sindexes_up_to_date(
        const std::set<std::string> &sindexes_to_bring_up_to_date,
        btree_store_t<rdb_protocol_t> *store,
        buf_lock_t *sindex_block,
        transaction_t *txn)
    THROWS_NOTHING;

struct rget_item_t {
    rget_item_t() { }
    rget_item_t(const store_key_t &_key, counted_t<const ql::datum_t> _data)
        : key(_key), data(_data) { }

    rget_item_t(const store_key_t &_key, counted_t<const ql::datum_t> _sindex_key,
                counted_t<const ql::datum_t> _data)
        : key(_key), sindex_key(_sindex_key), data(_data) { }

    RDB_DECLARE_ME_SERIALIZABLE;

    store_key_t key;
    boost::optional<counted_t<const ql::datum_t> > sindex_key;
    counted_t<const ql::datum_t> data;
};

} // namespace rdb_protocol_details

enum class sindex_multi_bool_t { SINGLE = 0, MULTI = 1};

ARCHIVE_PRIM_MAKE_RANGED_SERIALIZABLE(sindex_multi_bool_t, int8_t,
        sindex_multi_bool_t::SINGLE, sindex_multi_bool_t::MULTI);

class cluster_semilattice_metadata_t;
class auth_semilattice_metadata_t;

struct rdb_protocol_t {
    static const size_t MAX_PRIMARY_KEY_SIZE = 128;

    static const std::string protocol_name;
    typedef hash_region_t<key_range_t> region_t;

    // Construct a region containing only the specified key
    static region_t monokey_region(const store_key_t &k);

    // Constructs a region which will query an sindex for matches to a specific key
    // TODO consider relocating this
    static key_range_t sindex_key_range(const store_key_t &start,
                                        const store_key_t &end);

    struct context_t {
        context_t();
        context_t(extproc_pool_t *_extproc_pool,
                  namespace_repo_t<rdb_protocol_t> *_ns_repo,
                  boost::shared_ptr<semilattice_readwrite_view_t<
                      cluster_semilattice_metadata_t> > _cluster_metadata,
                  boost::shared_ptr<semilattice_readwrite_view_t<
                      auth_semilattice_metadata_t> > _auth_metadata,
                  directory_read_manager_t<
                      cluster_directory_metadata_t> *_directory_read_manager,
                  uuid_u _machine_id);
        ~context_t();

        extproc_pool_t *extproc_pool;
        namespace_repo_t<rdb_protocol_t> *ns_repo;

        /* These arrays contain a watchable for each thread.
         * ie cross_thread_namespace_watchables[0] is a watchable for thread 0. */
        scoped_array_t<scoped_ptr_t<cross_thread_watchable_variable_t<cow_ptr_t<
            namespaces_semilattice_metadata_t<rdb_protocol_t> > > > >
                cross_thread_namespace_watchables;
        scoped_array_t<scoped_ptr_t<cross_thread_watchable_variable_t<
            databases_semilattice_metadata_t> > > cross_thread_database_watchables;
        boost::shared_ptr<semilattice_readwrite_view_t<
            cluster_semilattice_metadata_t> > cluster_metadata;
        boost::shared_ptr<semilattice_readwrite_view_t<auth_semilattice_metadata_t> >
            auth_metadata;
        directory_read_manager_t<cluster_directory_metadata_t> *directory_read_manager;
        // TODO figure out where we're going to want to interrupt this from and
        // put this there instead
        cond_t interruptor;
        scoped_array_t<scoped_ptr_t<cross_thread_signal_t> > signals;
        uuid_u machine_id;
    };

    struct point_read_response_t {
        counted_t<const ql::datum_t> data;
        point_read_response_t() { }
        explicit point_read_response_t(counted_t<const ql::datum_t> _data)
            : data(_data) { }
        RDB_DECLARE_ME_SERIALIZABLE;
    };

    struct rget_read_response_t {
         // Present if there was no terminal
        typedef std::vector<rdb_protocol_details::rget_item_t> stream_t;

        typedef std::vector<counted_t<const ql::datum_t> > vec_t;
        class empty_t { RDB_MAKE_ME_SERIALIZABLE_0() };

        typedef boost::variant<
            // Error.
            ql::exc_t,
            ql::datum_exc_t,

            // Result of a terminal.
            counted_t<const ql::datum_t>,
            empty_t, // for `reduce`, sometimes
            ql::wire_datum_map_t, // for `gmr`, always

            // Streaming Result.
            stream_t
            > result_t;

        key_range_t key_range;
        result_t result;
        bool truncated;
        store_key_t last_considered_key;

        // Code seems to depend on a default-initialized rget_read_response_t
        // having a `stream_t` in this variant.  TODO: wtf?
        rget_read_response_t() : result(stream_t()), truncated(false) { }
        rget_read_response_t(
            const key_range_t &_key_range, const result_t _result,
            bool _truncated, const store_key_t &_last_considered_key)
            : key_range(_key_range), result(_result),
              truncated(_truncated), last_considered_key(_last_considered_key) { }

        RDB_DECLARE_ME_SERIALIZABLE;
    };

    struct distribution_read_response_t {
        // Supposing the map has keys:
        // k1, k2 ... kn
        // with k1 < k2 < .. < kn
        // Then k1 == left_key
        // and key_counts[ki] = the number of keys in [ki, ki+1) if i < n
        // key_counts[kn] = the number of keys in [kn, right_key)
        region_t region;
        std::map<store_key_t, int64_t> key_counts;

        RDB_DECLARE_ME_SERIALIZABLE;
    };

    struct sindex_list_response_t {
        sindex_list_response_t() { }
        std::vector<std::string> sindexes;
        RDB_DECLARE_ME_SERIALIZABLE;
    };

    struct read_response_t {
        boost::variant<point_read_response_t,
                       rget_read_response_t,
                       distribution_read_response_t,
                       sindex_list_response_t> response;
        profile::event_log_t event_log;
        size_t n_shards;

        read_response_t() { }
        explicit read_response_t(
            const boost::variant<point_read_response_t,
                                 rget_read_response_t,
                                 distribution_read_response_t> &r)
            : response(r) { }

        RDB_DECLARE_ME_SERIALIZABLE;
    };

    class point_read_t {
    public:
        point_read_t() { }
        explicit point_read_t(const store_key_t& _key) : key(_key) { }

        store_key_t key;

        RDB_DECLARE_ME_SERIALIZABLE;
    };

    class rget_read_t {
    public:
        rget_read_t() { }

        explicit rget_read_t(const region_t &_region,
                             sorting_t _sorting = sorting_t::UNORDERED)
            : region(_region), sorting(_sorting) {
        }


        rget_read_t(const std::string &_sindex,
                    sindex_range_t _sindex_range,
                    sorting_t _sorting = sorting_t::UNORDERED)
            : region(region_t::universe()), sindex(_sindex),
              sindex_range(_sindex_range),
              sindex_region(sindex_range->to_region()),
              sorting(_sorting) { }

        rget_read_t(const region_t &_sindex_region,
                    const std::string &_sindex,
                    sindex_range_t _sindex_range,
                    sorting_t _sorting = sorting_t::UNORDERED)
            : region(region_t::universe()), sindex(_sindex),
              sindex_range(_sindex_range),
              sindex_region(_sindex_region), sorting(_sorting) { }

        rget_read_t(const region_t &_sindex_region,
                    const std::string &_sindex,
                    sindex_range_t _sindex_range,
                    const rdb_protocol_details::transform_t &_transform,
                    const std::map<std::string, ql::wire_func_t> &_optargs,
                    sorting_t _sorting = sorting_t::UNORDERED)
            : region(region_t::universe()), sindex(_sindex),
              sindex_range(_sindex_range),
              sindex_region(_sindex_region),
              transform(_transform), optargs(_optargs),
              sorting(_sorting) { }

        rget_read_t(const region_t &_region,
                    const rdb_protocol_details::transform_t &_transform,
                    const std::map<std::string, ql::wire_func_t> &_optargs,
                    sorting_t _sorting = sorting_t::UNORDERED)
            : region(_region), transform(_transform),
              optargs(_optargs), sorting(_sorting) {
            rassert(optargs.size() != 0);
        }

        rget_read_t(const region_t &_region,
                    const boost::optional<rdb_protocol_details::terminal_t> &_terminal,
                    const std::map<std::string, ql::wire_func_t> &_optargs)
            : region(_region), terminal(_terminal), optargs(_optargs) {
            rassert(optargs.size() != 0);
        }

        rget_read_t(const region_t &_region,
                    const rdb_protocol_details::transform_t &_transform,
                    const boost::optional<rdb_protocol_details::terminal_t> &_terminal,
                    const std::map<std::string, ql::wire_func_t> &_optargs)
            : region(_region), transform(_transform),
              terminal(_terminal), optargs(_optargs) {
            rassert(optargs.size() != 0);
        }

        /* This region is in the primary index's keyspace. */
        region_t region;

        /* `sindex` and `sindex_region` are both non null if the instance
        represents a sindex read (notice all sindex reads are range reads).
        And both null if the instance represents a normal rget. Notice that
        even if they are set and the instance represents a sindex read `region`
        is still used due to sharding. */

        /* The sindex from which we're reading. */
        boost::optional<std::string> sindex;

        /* The actual sindex range to use for bounds, since the sindex key may
        have been truncated due to excessive length */
        boost::optional<sindex_range_t> sindex_range;

        /* The region of that sindex we're reading use `sindex_key_range` to
        read a single key. */
        boost::optional<region_t> sindex_region;

        rdb_protocol_details::transform_t transform;
        boost::optional<rdb_protocol_details::terminal_t> terminal;
        std::map<std::string, ql::wire_func_t> optargs;

        /* How to sort the data. */
        sorting_t sorting;

        RDB_DECLARE_ME_SERIALIZABLE;
    };

    class distribution_read_t {
    public:
        distribution_read_t()
            : max_depth(0), result_limit(0), region(region_t::universe())
        { }
        distribution_read_t(int _max_depth, size_t _result_limit)
            : max_depth(_max_depth), result_limit(_result_limit), region(region_t::universe())
        { }

        int max_depth;
        size_t result_limit;
        region_t region;

        RDB_DECLARE_ME_SERIALIZABLE;
    };

    class sindex_list_t {
    public:
        sindex_list_t() { }
        RDB_DECLARE_ME_SERIALIZABLE;
    };

    struct read_t {
        boost::variant<point_read_t,
                       rget_read_t,
                       distribution_read_t,
                       sindex_list_t> read;
        profile_bool_t profile;

        region_t get_region() const THROWS_NOTHING;
        // Returns true if the read has any operation for this region.  Returns
        // false if read_out has not been touched.
        bool shard(const region_t &region,
                   read_t *read_out) const THROWS_NOTHING;

        void unshard(read_response_t *responses, size_t count,
                     read_response_t *response, context_t *ctx,
                     signal_t *interruptor) const
            THROWS_ONLY(interrupted_exc_t);

        read_t() { }
        read_t(const boost::variant<point_read_t,
                                    rget_read_t,
                                    distribution_read_t,
                                    sindex_list_t> &r,
               profile_bool_t _profile)
            : read(r), profile(_profile) { }

        // Only use snapshotting if we're doing a range get.
        bool use_snapshot() const { return boost::get<rget_read_t>(&read); }

        RDB_DECLARE_ME_SERIALIZABLE;
    };

    struct point_write_response_t {
        point_write_result_t result;

        point_write_response_t() { }
        explicit point_write_response_t(point_write_result_t _result)
            : result(_result)
        { }

        RDB_DECLARE_ME_SERIALIZABLE;
    };

    struct point_delete_response_t {
        point_delete_result_t result;

        point_delete_response_t() {}
        explicit point_delete_response_t(point_delete_result_t _result)
            : result(_result)
        { }

        RDB_DECLARE_ME_SERIALIZABLE;
    };

    // TODO we're reusing the enums from row writes and reads to avoid name
    // shadowing. Nothing really wrong with this but maybe they could have a
    // more generic name.
    struct sindex_create_response_t {
        bool success;
        RDB_DECLARE_ME_SERIALIZABLE;
    };

    struct sindex_drop_response_t {
        bool success;
        RDB_DECLARE_ME_SERIALIZABLE;
    };
    
    struct sync_response_t {
        // sync always succeeds
        RDB_DECLARE_ME_SERIALIZABLE;
    };

    typedef counted_t<const ql::datum_t> batched_replace_response_t;
    struct write_response_t {
        boost::variant<batched_replace_response_t,
                       // batched_replace_response_t is also for batched_insert
                       point_write_response_t,
                       point_delete_response_t,
                       sindex_create_response_t,
<<<<<<< HEAD
                       sindex_drop_response_t> response;
        profile::event_log_t event_log;
        size_t n_shards;
=======
                       sindex_drop_response_t,
                       sync_response_t> response;
>>>>>>> 27120aad

        write_response_t() { }
        template<class T>
        explicit write_response_t(const T &t) : response(t) { }

        RDB_DECLARE_ME_SERIALIZABLE;
    };

    struct batched_replace_t {
        batched_replace_t() { }
        batched_replace_t(
            std::vector<store_key_t> &&_keys,
            const std::string &_pkey,
            const counted_t<ql::func_t> &func,
            const std::map<std::string, ql::wire_func_t > &_optargs,
            bool _return_vals)
            : keys(std::move(_keys)), pkey(_pkey), f(func), optargs(_optargs),
              return_vals(_return_vals) {
            r_sanity_check(keys.size() != 0);
            r_sanity_check(keys.size() == 1 || !return_vals);
        }
        std::vector<store_key_t> keys;
        std::string pkey;
        ql::wire_func_t f;
        std::map<std::string, ql::wire_func_t > optargs;
        bool return_vals;
        RDB_DECLARE_ME_SERIALIZABLE;
    };

    struct batched_insert_t {
        batched_insert_t() { }
        batched_insert_t(
            std::vector<counted_t<const ql::datum_t> > &&_inserts,
            const std::string &_pkey, bool _upsert, bool _return_vals)
            : inserts(std::move(_inserts)), pkey(_pkey),
              upsert(_upsert), return_vals(_return_vals) {
            r_sanity_check(inserts.size() != 0);
            r_sanity_check(inserts.size() == 1 || !return_vals);
#ifndef NDEBUG
            // These checks are done above us, but in debug mode we do them
            // again.  (They're slow.)  We do them above us because the code in
            // val.cc knows enough to report the write errors correctly while
            // still doing the other writes.
            for (auto it = inserts.begin(); it != inserts.end(); ++it) {
                counted_t<const ql::datum_t> keyval = (*it)->get(pkey, ql::NOTHROW);
                r_sanity_check(keyval.has());
                try {
                    keyval->print_primary(); // ERROR CHECKING
                    continue;
                } catch (const ql::base_exc_t &e) {
                }
                r_sanity_check(false); // throws, so can't do this in exception handler
            }
#endif // NDEBUG
        }
        std::vector<counted_t<const ql::datum_t> > inserts;
        std::string pkey;
        bool upsert;
        bool return_vals;
        RDB_DECLARE_ME_SERIALIZABLE;
    };

    class point_write_t {
    public:
        point_write_t() { }
        point_write_t(const store_key_t& _key,
                      counted_t<const ql::datum_t> _data,
                      bool _overwrite = true)
            : key(_key), data(_data), overwrite(_overwrite) { }

        store_key_t key;
        counted_t<const ql::datum_t> data;
        bool overwrite;

        RDB_DECLARE_ME_SERIALIZABLE;
    };

    class point_delete_t {
    public:
        point_delete_t() { }
        explicit point_delete_t(const store_key_t& _key)
            : key(_key) { }

        store_key_t key;

        RDB_DECLARE_ME_SERIALIZABLE;
    };

    class sindex_create_t {
    public:
        sindex_create_t() { }
        sindex_create_t(const std::string &_id, const ql::map_wire_func_t &_mapping,
                        sindex_multi_bool_t _multi)
            : id(_id), mapping(_mapping), region(region_t::universe()), multi(_multi)
        { }

        std::string id;
        ql::map_wire_func_t mapping;
        region_t region;
        sindex_multi_bool_t multi;

        RDB_DECLARE_ME_SERIALIZABLE;
    };

    class sindex_drop_t {
    public:
        sindex_drop_t() { }
        explicit sindex_drop_t(const std::string &_id)
            : id(_id), region(region_t::universe())
        { }

        std::string id;
        region_t region;

        RDB_DECLARE_ME_SERIALIZABLE;
    };
    
    class sync_t {
    public:
        sync_t()
            : region(region_t::universe())
        { }

        region_t region;

        RDB_DECLARE_ME_SERIALIZABLE;
    };

    struct write_t {
        boost::variant<batched_replace_t,
                       batched_insert_t,
                       point_write_t,
                       point_delete_t,
                       sindex_create_t,
                       sindex_drop_t,
                       sync_t> write;

        durability_requirement_t durability_requirement;
        profile_bool_t profile;

        region_t get_region() const THROWS_NOTHING;
        // Returns true if the write had any side effects applicable to the
        // region, and a non-empty write was written to write_out.
        bool shard(const region_t &region,
                   write_t *write_out) const THROWS_NOTHING;
        void unshard(write_response_t *responses, size_t count,
                     write_response_t *response, context_t *cache, signal_t *)
            const THROWS_NOTHING;

        durability_requirement_t durability() const { return durability_requirement; }

        write_t() : durability_requirement(DURABILITY_REQUIREMENT_DEFAULT) { }
<<<<<<< HEAD
        write_t(const batched_replace_t &br,
                durability_requirement_t durability,
                profile_bool_t _profile)
            : write(br), durability_requirement(durability), profile(_profile) { }
        write_t(const batched_insert_t &bi,
                durability_requirement_t durability,
                profile_bool_t _profile)
            : write(bi), durability_requirement(durability), profile(_profile) { }
        write_t(const point_write_t &w,
                durability_requirement_t durability,
                profile_bool_t _profile)
            : write(w), durability_requirement(durability), profile(_profile) { }
        write_t(const point_delete_t &d,
                durability_requirement_t durability,
                profile_bool_t _profile)
            : write(d), durability_requirement(durability), profile(_profile) { }
        write_t(const sindex_create_t &c, profile_bool_t _profile)
            : write(c), durability_requirement(DURABILITY_REQUIREMENT_DEFAULT),
              profile(_profile) { }
        write_t(const sindex_drop_t &c, profile_bool_t _profile)
            : write(c), durability_requirement(DURABILITY_REQUIREMENT_DEFAULT),
              profile(_profile) { }
=======
        explicit write_t(const batched_replace_t &br,
                         durability_requirement_t durability)
            : write(br), durability_requirement(durability) { }
        explicit write_t(const batched_insert_t &bi,
                         durability_requirement_t durability)
            : write(bi), durability_requirement(durability) { }
        explicit write_t(const point_write_t &w,
                         durability_requirement_t durability)
            : write(w), durability_requirement(durability) { }
        explicit write_t(const point_delete_t &d,
                         durability_requirement_t durability)
            : write(d), durability_requirement(durability) { }
        explicit write_t(const sindex_create_t &c,
                         durability_requirement_t = DURABILITY_REQUIREMENT_DEFAULT)
            : write(c), durability_requirement(DURABILITY_REQUIREMENT_DEFAULT) { }
        explicit write_t(const sindex_drop_t &c,
                         durability_requirement_t = DURABILITY_REQUIREMENT_DEFAULT)
            : write(c), durability_requirement(DURABILITY_REQUIREMENT_DEFAULT) { }
        // Note that for durability != DURABILITY_REQUIREMENT_HARD, sync might
        // not have the desired effect (of writing unsaved data to disk).
        // However there are cases where we use sync internally (such as when
        // splitting up batched replaces/inserts) and want it to only have an
        // effect if DURABILITY_REQUIREMENT_DEFAULT resolves to hard durability.
        explicit write_t(const sync_t &c,
                         durability_requirement_t durability)
            : write(c), durability_requirement(durability) { }
>>>>>>> 27120aad

        RDB_DECLARE_ME_SERIALIZABLE;
    };

    struct backfill_chunk_t {
        struct delete_key_t {
            store_key_t key;
            repli_timestamp_t recency;

            delete_key_t() { }
            delete_key_t(const store_key_t& _key, const repli_timestamp_t& _recency) : key(_key), recency(_recency) { }

            // TODO: Wtf?  recency is not being serialized.
            RDB_DECLARE_ME_SERIALIZABLE;
        };
        struct delete_range_t {
            region_t range;

            delete_range_t() { }
            explicit delete_range_t(const region_t& _range) : range(_range) { }

            RDB_DECLARE_ME_SERIALIZABLE;
        };
        struct key_value_pair_t {
            rdb_protocol_details::backfill_atom_t backfill_atom;

            key_value_pair_t() { }
            explicit key_value_pair_t(const rdb_protocol_details::backfill_atom_t& _backfill_atom) : backfill_atom(_backfill_atom) { }

            RDB_DECLARE_ME_SERIALIZABLE;
        };
        struct sindexes_t {
            std::map<std::string, secondary_index_t> sindexes;

            sindexes_t() { }
            explicit sindexes_t(const std::map<std::string, secondary_index_t> &_sindexes)
                : sindexes(_sindexes) { }

            RDB_DECLARE_ME_SERIALIZABLE;
        };

        typedef boost::variant<delete_range_t, delete_key_t, key_value_pair_t, sindexes_t> value_t;

        backfill_chunk_t() { }
        explicit backfill_chunk_t(const value_t &_val) : val(_val) { }
        value_t val;

        static backfill_chunk_t delete_range(const region_t& range) {
            return backfill_chunk_t(delete_range_t(range));
        }
        static backfill_chunk_t delete_key(const store_key_t& key, const repli_timestamp_t& recency) {
            return backfill_chunk_t(delete_key_t(key, recency));
        }
        static backfill_chunk_t set_key(const rdb_protocol_details::backfill_atom_t& key) {
            return backfill_chunk_t(key_value_pair_t(key));
        }

        static backfill_chunk_t sindexes(const std::map<std::string, secondary_index_t> &sindexes) {
            return backfill_chunk_t(sindexes_t(sindexes));
        }

        /* This is for `btree_store_t`; it's not part of the ICL protocol API. */
        repli_timestamp_t get_btree_repli_timestamp() const THROWS_NOTHING;

        RDB_DECLARE_ME_SERIALIZABLE;
    };

    typedef traversal_progress_combiner_t backfill_progress_t;

    class store_t : public btree_store_t<rdb_protocol_t> {
    public:
        store_t(serializer_t *serializer,
                const std::string &perfmon_name,
                int64_t cache_target,
                bool create,
                perfmon_collection_t *parent_perfmon_collection,
                context_t *ctx,
                io_backender_t *io,
                const base_path_t &base_path);
        ~store_t();

    private:
        friend struct read_visitor_t;
        void protocol_read(const read_t &read,
                           read_response_t *response,
                           btree_slice_t *btree,
                           transaction_t *txn,
                           superblock_t *superblock,
                           read_token_pair_t *token_pair,
                           signal_t *interruptor);

        friend struct write_visitor_t;
        void protocol_write(const write_t &write,
                            write_response_t *response,
                            transition_timestamp_t timestamp,
                            btree_slice_t *btree,
                            transaction_t *txn,
                            scoped_ptr_t<superblock_t> *superblock,
                            write_token_pair_t *token_pair,
                            signal_t *interruptor);

        void protocol_send_backfill(const region_map_t<rdb_protocol_t, state_timestamp_t> &start_point,
                                    chunk_fun_callback_t<rdb_protocol_t> *chunk_fun_cb,
                                    superblock_t *superblock,
                                    buf_lock_t *sindex_block,
                                    btree_slice_t *btree,
                                    transaction_t *txn,
                                    backfill_progress_t *progress,
                                    signal_t *interruptor)
                                    THROWS_ONLY(interrupted_exc_t);

        void protocol_receive_backfill(btree_slice_t *btree,
                                       transaction_t *txn,
                                       superblock_t *superblock,
                                       write_token_pair_t *token_pair,
                                       signal_t *interruptor,
                                       const backfill_chunk_t &chunk);

        void protocol_reset_data(const region_t& subregion,
                                 btree_slice_t *btree,
                                 transaction_t *txn,
                                 superblock_t *superblock,
                                 write_token_pair_t *token_pair,
                                 signal_t *interruptor);
        context_t *ctx;
    };

    static region_t cpu_sharding_subspace(int subregion_number, int num_cpu_shards);
};

namespace rdb_protocol_details {
/* TODO: This might be redundant. I thought that `key_tester_t` was only
originally necessary because in v1.1.x the hashing scheme might be different
between the source and destination machines. */
struct range_key_tester_t : public key_tester_t {
    explicit range_key_tester_t(const rdb_protocol_t::region_t *_delete_range) : delete_range(_delete_range) { }
    bool key_should_be_erased(const btree_key_t *key);

    const rdb_protocol_t::region_t *delete_range;
};
} // namespace rdb_protocol_details

#endif  // RDB_PROTOCOL_PROTOCOL_HPP_
<|MERGE_RESOLUTION|>--- conflicted
+++ resolved
@@ -519,14 +519,11 @@
                        point_write_response_t,
                        point_delete_response_t,
                        sindex_create_response_t,
-<<<<<<< HEAD
-                       sindex_drop_response_t> response;
+                       sindex_drop_response_t,
+                       sync_response_t> response;
+
         profile::event_log_t event_log;
         size_t n_shards;
-=======
-                       sindex_drop_response_t,
-                       sync_response_t> response;
->>>>>>> 27120aad
 
         write_response_t() { }
         template<class T>
@@ -679,7 +676,6 @@
         durability_requirement_t durability() const { return durability_requirement; }
 
         write_t() : durability_requirement(DURABILITY_REQUIREMENT_DEFAULT) { }
-<<<<<<< HEAD
         write_t(const batched_replace_t &br,
                 durability_requirement_t durability,
                 profile_bool_t _profile)
@@ -702,34 +698,26 @@
         write_t(const sindex_drop_t &c, profile_bool_t _profile)
             : write(c), durability_requirement(DURABILITY_REQUIREMENT_DEFAULT),
               profile(_profile) { }
-=======
-        explicit write_t(const batched_replace_t &br,
-                         durability_requirement_t durability)
-            : write(br), durability_requirement(durability) { }
-        explicit write_t(const batched_insert_t &bi,
-                         durability_requirement_t durability)
-            : write(bi), durability_requirement(durability) { }
-        explicit write_t(const point_write_t &w,
-                         durability_requirement_t durability)
-            : write(w), durability_requirement(durability) { }
-        explicit write_t(const point_delete_t &d,
-                         durability_requirement_t durability)
-            : write(d), durability_requirement(durability) { }
-        explicit write_t(const sindex_create_t &c,
-                         durability_requirement_t = DURABILITY_REQUIREMENT_DEFAULT)
-            : write(c), durability_requirement(DURABILITY_REQUIREMENT_DEFAULT) { }
-        explicit write_t(const sindex_drop_t &c,
-                         durability_requirement_t = DURABILITY_REQUIREMENT_DEFAULT)
-            : write(c), durability_requirement(DURABILITY_REQUIREMENT_DEFAULT) { }
-        // Note that for durability != DURABILITY_REQUIREMENT_HARD, sync might
-        // not have the desired effect (of writing unsaved data to disk).
-        // However there are cases where we use sync internally (such as when
-        // splitting up batched replaces/inserts) and want it to only have an
-        // effect if DURABILITY_REQUIREMENT_DEFAULT resolves to hard durability.
-        explicit write_t(const sync_t &c,
-                         durability_requirement_t durability)
-            : write(c), durability_requirement(durability) { }
->>>>>>> 27120aad
+        write_t(const sindex_create_t &c,
+                durability_requirement_t durability,
+                profile_bool_t _profile)
+            : write(c), durability_requirement(durability),
+              profile(_profile) { }
+        write_t(const sindex_drop_t &c,
+                durability_requirement_t durability,
+                profile_bool_t _profile)
+            : write(c), durability_requirement(durability),
+              profile(_profile) { }
+        /*  Note that for durability != DURABILITY_REQUIREMENT_HARD, sync might
+         *  not have the desired effect (of writing unsaved data to disk).
+         *  However there are cases where we use sync internally (such as when
+         *  splitting up batched replaces/inserts) and want it to only have an
+         *  effect if DURABILITY_REQUIREMENT_DEFAULT resolves to hard
+         *  durability. */
+        write_t(const sync_t &c,
+                durability_requirement_t durability,
+                profile_bool_t _profile)
+            : write(c), durability_requirement(durability), profile(_profile) { }
 
         RDB_DECLARE_ME_SERIALIZABLE;
     };
