--- conflicted
+++ resolved
@@ -15,21 +15,14 @@
 namespace ql {
 
 class datum_stream_t;
-<<<<<<< HEAD
 class datum_t;
-=======
 class db_t;
 class env_t;
->>>>>>> 10df7974
 class func_t;
 class table_t;
-<<<<<<< HEAD
-class term_t : public slow_atomic_countable_t<term_t>, public pb_rcheckable_t {
-=======
 class val_t;
 
-class term_t : public ptr_baggable_t, public pb_rcheckable_t {
->>>>>>> 10df7974
+class term_t : public slow_atomic_countable_t<term_t>, public pb_rcheckable_t {
 public:
     explicit term_t(env_t *_env, protob_t<const Term> _src);
     virtual ~term_t();
@@ -38,33 +31,14 @@
     counted_t<val_t> eval();
 
     // Allocates a new value in the current environment.
-<<<<<<< HEAD
     counted_t<val_t> new_val(counted_t<const datum_t> d);
     counted_t<val_t> new_val(counted_t<const datum_t> d, counted_t<table_t> t);
     counted_t<val_t> new_val(counted_t<datum_stream_t> s);
     counted_t<val_t> new_val(counted_t<datum_stream_t> s, counted_t<table_t> t);
-    counted_t<val_t> new_val(uuid_u db);
+    counted_t<val_t> new_val(counted_t<const db_t> db);
     counted_t<val_t> new_val(counted_t<table_t> t);
     counted_t<val_t> new_val(counted_t<func_t> f);
     counted_t<val_t> new_val_bool(bool b);
-=======
-    val_t *new_val(datum_t *d); // shadow vvv
-    val_t *new_val(const datum_t *d);
-    val_t *new_val(datum_t *d, table_t *t); // shadow vvv
-    val_t *new_val(const datum_t *d, table_t *t);
-    val_t *new_val(datum_stream_t *s);
-    val_t *new_val(datum_stream_t *s, table_t *t);
-    val_t *new_val(db_t *db); // shadow vvv
-    val_t *new_val(const db_t *db);
-    val_t *new_val(table_t *t);
-    val_t *new_val(func_t *f);
-    val_t *new_val_bool(bool b);
-
-    template<class T>
-    val_t *new_val(T *t) { return new_val(static_cast<datum_stream_t *>(t)); }
-    template<class T>
-    val_t *new_val(T t) { return new_val(new datum_t(t)); }
->>>>>>> 10df7974
 
     virtual bool is_deterministic() const;
 
