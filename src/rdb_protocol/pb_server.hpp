--- conflicted
+++ resolved
@@ -29,13 +29,8 @@
         signal_t *interruptor;
     };
 private:
-<<<<<<< HEAD
-    Response handle(Query3 *q, context_t *query_context);
-    protob_server_t<Query3, Response, context_t> server;
-=======
     Response3 handle(Query3 *q, context_t *query_context);
     protob_server_t<Query3, Response3, context_t> server;
->>>>>>> f164c8cb
     rdb_protocol_t::context_t *ctx;
     uuid_u parser_id;
     one_per_thread_t<int> thread_counters;
@@ -58,13 +53,8 @@
         signal_t *interruptor;
     };
 private:
-<<<<<<< HEAD
-    Response2 handle(Query *q, context_t *query2_context);
-    protob_server_t<Query, Response2, context_t> server;
-=======
     Response handle(Query *q, context_t *query2_context);
     protob_server_t<Query, Response, context_t> server;
->>>>>>> f164c8cb
     rdb_protocol_t::context_t *ctx;
     uuid_u parser_id;
     one_per_thread_t<int> thread_counters;
@@ -72,12 +62,7 @@
     DISABLE_COPYING(query2_server_t);
 };
 
-<<<<<<< HEAD
-Response on_unparsable_query(Query3 *q, std::string msg);
-Response2 on_unparsable_query2(Query *q, std::string msg);
-=======
 Response3 on_unparsable_query(Query3 *q, std::string msg);
 Response on_unparsable_query2(Query *q, std::string msg);
->>>>>>> f164c8cb
 
 #endif /* RDB_PROTOCOL_PB_SERVER_HPP_ */