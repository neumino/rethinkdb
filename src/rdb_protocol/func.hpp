#ifndef RDB_PROTOCOL_FUNC_HPP_
#define RDB_PROTOCOL_FUNC_HPP_

#include <map>
#include <string>
#include <utility>
#include <vector>

#include "errors.hpp"
#include <boost/optional.hpp>

#include "containers/counted.hpp"
#include "rdb_protocol/datum.hpp"
#include "rdb_protocol/js.hpp"
#include "rdb_protocol/term.hpp"
#include "rpc/serialize_macros.hpp"

namespace ql {

class func_t : public slow_atomic_countable_t<func_t>, public pb_rcheckable_t {
public:
    func_t(env_t *env, js::id_t id, counted_t<term_t> parent);
    func_t(env_t *env, protob_t<const Term> _source);
    // Some queries, like filter, can take a shortcut object instead of a
    // function as their argument.
<<<<<<< HEAD
    static counted_t<func_t> new_constant_func(env_t *env, counted_t<const datum_t> obj,
                                               const protob_t<const Backtrace> &bt_src);
    static counted_t<func_t> new_get_field_func(env_t *env, counted_t<const datum_t> obj,
                                               const protob_t<const Backtrace> &bt_src);
=======
    static counted_t<func_t> new_identity_func(
        env_t *env, counted_t<const datum_t> obj,
        const protob_t<const Backtrace> &root);

    static counted_t<func_t> new_pluck_func(
        env_t *env, counted_t<const datum_t> obj,
        const protob_t<const Backtrace> &bt_src);

>>>>>>> 5f487d0b
    static counted_t<func_t> new_eq_comparison_func(
        env_t *env, counted_t<const datum_t> obj,
        const protob_t<const Backtrace> &bt_src);

    counted_t<val_t> call(const std::vector<counted_t<const datum_t> > &args);

    // Prefer these versions of call.
    counted_t<val_t> call();
    counted_t<val_t> call(counted_t<const datum_t> arg);
    counted_t<val_t> call(counted_t<const datum_t> arg1, counted_t<const datum_t> arg2);
    bool filter_call(counted_t<const datum_t> arg);

    void dump_scope(std::map<int64_t, Datum> *out) const;
    bool is_deterministic() const;
    void assert_deterministic(const char *extra_msg) const;

    std::string print_src() const;
    void set_default_filter_val(counted_t<func_t> func);
    protob_t<const Term> get_source();
private:
    // Pointers to this function's arguments.
    scoped_array_t<counted_t<const datum_t> > argptrs;
    counted_t<term_t> body; // body to evaluate with functions bound

    // This is what's serialized over the wire.
    friend class wire_func_t;
    protob_t<const Term> source;
    // This is set by `filter_term_t` and used by `filter_call`.
    // `filter_term_t` will set this if the user provides the `default` optarg,
    // in which case it will be used to handle the case where a non-existence
    // error is produced while filtering a stream.
    counted_t<func_t> default_filter_val;

    // TODO: make this smarter (it's sort of slow and shitty as-is)
    std::map<int64_t, counted_t<const datum_t> *> scope;

    counted_t<term_t> js_parent;
    env_t *js_env;
    boost::shared_ptr<js::runner_t> js_runner;
    js::scoped_id_t js_id;
};


class js_result_visitor_t : public boost::static_visitor<counted_t<val_t> > {
public:
    js_result_visitor_t(env_t *_env, const std::string &_code, counted_t<term_t> _parent)
        : env(_env), code(_code), parent(_parent) { }
    // This JS evaluation resulted in an error
    counted_t<val_t> operator()(const std::string err_val) const;
    // This JS call resulted in a JSON value
    counted_t<val_t> operator()(const boost::shared_ptr<scoped_cJSON_t> json_val) const;
    // This JS evaluation resulted in an id for a js function
    counted_t<val_t> operator()(const id_t id_val) const;
private:
    env_t *env;
    std::string code;
    counted_t<term_t> parent;
};

// Used to serialize a function (or gmr) over the wire.
class wire_func_t {
public:
    wire_func_t();
    wire_func_t(env_t *env, counted_t<func_t> _func);
    wire_func_t(const Term &_source, const std::map<int64_t, Datum> &_scope);

    counted_t<func_t> compile(env_t *env);

    protob_t<const Backtrace> get_bt() const {
        return source.make_child(&source->GetExtension(ql2::extension::backtrace));
    }

    Term get_term() const {
        return *source;
    }

    std::string debug_str() const {
        return source->DebugString();
    }

    // They're manually implemented because source is now a protob_t<Term>.
    void rdb_serialize(write_message_t &msg) const;  // NOLINT(runtime/references)
    archive_result_t rdb_deserialize(read_stream_t *stream);

private:
    // We cache a separate function for every environment.
    std::map<uuid_u, counted_t<func_t> > cached_funcs;

    // source is never null, even when wire_func_t is default-constructed.
    protob_t<Term> source;
    boost::optional<Term> default_filter_val;
    std::map<int64_t, Datum> scope;
};

void debug_print(printf_buffer_t *buf, const wire_func_t &func);


class map_wire_func_t : public wire_func_t {
public:
    template <class... Args>
    explicit map_wire_func_t(Args... args) : wire_func_t(args...) { }
};

class filter_wire_func_t : public wire_func_t {
public:
    template <class... Args>
    explicit filter_wire_func_t(Args... args) : wire_func_t(args...) { }
};

class reduce_wire_func_t : public wire_func_t {
public:
    template <class... Args>
    explicit reduce_wire_func_t(Args... args) : wire_func_t(args...) { }
};

class concatmap_wire_func_t : public wire_func_t {
public:
    template <class... Args>
    explicit concatmap_wire_func_t(Args... args) : wire_func_t(args...) { }
};

// Count is a fake function because we don't need to send anything.
class count_wire_func_t {
public:
    RDB_MAKE_ME_SERIALIZABLE_0()
};

// Grouped Map Reduce
class gmr_wire_func_t {
public:
    gmr_wire_func_t() { }
    gmr_wire_func_t(env_t *env, counted_t<func_t> _group, counted_t<func_t> _map, counted_t<func_t> _reduce)
        : group(env, _group), map(env, _map), reduce(env, _reduce) { }
    counted_t<func_t> compile_group(env_t *env) { return group.compile(env); }
    counted_t<func_t> compile_map(env_t *env) { return map.compile(env); }
    counted_t<func_t> compile_reduce(env_t *env) { return reduce.compile(env); }

    protob_t<const Backtrace> get_bt() const {
        // If this goes wrong at the toplevel, it goes wrong in reduce.
        return reduce.get_bt();
    }

private:
    map_wire_func_t group;
    map_wire_func_t map;
    reduce_wire_func_t reduce;
public:
    RDB_MAKE_ME_SERIALIZABLE_3(group, map, reduce);
};

// Evaluating this returns a `func_t` wrapped in a `val_t`.
class func_term_t : public term_t {
public:
    func_term_t(env_t *env, protob_t<const Term> term);
private:
    virtual bool is_deterministic_impl() const;
    virtual counted_t<val_t> eval_impl();
    virtual const char *name() const { return "func"; }
    counted_t<func_t> func;
};

} // namespace ql
#endif // RDB_PROTOCOL_FUNC_HPP_<|MERGE_RESOLUTION|>--- conflicted
+++ resolved
@@ -23,13 +23,7 @@
     func_t(env_t *env, protob_t<const Term> _source);
     // Some queries, like filter, can take a shortcut object instead of a
     // function as their argument.
-<<<<<<< HEAD
-    static counted_t<func_t> new_constant_func(env_t *env, counted_t<const datum_t> obj,
-                                               const protob_t<const Backtrace> &bt_src);
-    static counted_t<func_t> new_get_field_func(env_t *env, counted_t<const datum_t> obj,
-                                               const protob_t<const Backtrace> &bt_src);
-=======
-    static counted_t<func_t> new_identity_func(
+    static counted_t<func_t> new_constant_func(
         env_t *env, counted_t<const datum_t> obj,
         const protob_t<const Backtrace> &root);
 
@@ -37,7 +31,10 @@
         env_t *env, counted_t<const datum_t> obj,
         const protob_t<const Backtrace> &bt_src);
 
->>>>>>> 5f487d0b
+    static counted_t<func_t> new_get_field_func(
+        env_t *env, counted_t<const datum_t> obj,
+        const protob_t<const Backtrace> &bt_src);
+
     static counted_t<func_t> new_eq_comparison_func(
         env_t *env, counted_t<const datum_t> obj,
         const protob_t<const Backtrace> &bt_src);
