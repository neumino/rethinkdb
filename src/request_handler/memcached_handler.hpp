
#ifndef __MEMCACHED_HANDLER_HPP__
#define __MEMCACHED_HANDLER_HPP__

#include "request_handler/request_handler.hpp"
#include "config/code.hpp"
#include "alloc/alloc_mixin.hpp"

template<class config_t>
class memcached_handler_t : public request_handler_t<config_t>,
    public alloc_mixin_t<tls_small_obj_alloc_accessor<alloc_t>, memcached_handler_t<config_t> > {
public:
    typedef typename config_t::cache_t cache_t;
    typedef typename config_t::conn_fsm_t conn_fsm_t;
    typedef typename config_t::request_t request_t;
    typedef typename config_t::btree_fsm_t btree_fsm_t;
    typedef typename config_t::btree_set_fsm_t btree_set_fsm_t;
    typedef typename config_t::btree_get_fsm_t btree_get_fsm_t;
    typedef typename config_t::btree_delete_fsm_t btree_delete_fsm_t;
    typedef typename config_t::req_handler_t req_handler_t;
    typedef typename req_handler_t::parse_result_t parse_result_t;
    
public:
    memcached_handler_t(cache_t *_cache, event_queue_t *eq)
        : req_handler_t(eq), cache(_cache), key((btree_key*)key_memory), loading_data(false)
        {}
    
    virtual parse_result_t parse_request(event_t *event);
    virtual void build_response(request_t *request);

private:
    enum storage_command { SET, ADD, REPLACE, APPEND, PREPEND, CAS, INCR, DECR };
    cache_t *cache;
    storage_command cmd;

    char key_memory[MAX_KEY_SIZE+sizeof(btree_key)];
    btree_key * const key;
    uint32_t flags;
    uint32_t exptime;
    uint32_t bytes;
    uint64_t cas_unique; //must be at least 64 bits
    bool noreply;
    bool loading_data;

    parse_result_t parse_storage_command(storage_command command, char *state, unsigned int line_len, conn_fsm_t *fsm);

    parse_result_t read_data(char *data, unsigned int size, conn_fsm_t *fsm);

    parse_result_t set(char *data, conn_fsm_t *fsm, btree_set_kind set_kind);
    parse_result_t add(char *data, conn_fsm_t *fsm);
    parse_result_t replace(char *data, conn_fsm_t *fsm);
    parse_result_t append(char *data, conn_fsm_t *fsm);
    parse_result_t prepend(char *data, conn_fsm_t *fsm);
    parse_result_t cas(char *data, conn_fsm_t *fsm);

    parse_result_t get(char *state, bool include_unique, unsigned int line_len, conn_fsm_t *fsm);

<<<<<<< HEAD
    parse_result_t remove(char *state, conn_fsm_t *fsm);
    parse_result_t adjust(char *state, bool inc, int line_len, conn_fsm_t *fsm);
=======
    parse_result_t remove(char *state, unsigned int line_len, conn_fsm_t *fsm);
    parse_result_t adjust(char *state, bool inc, conn_fsm_t *fsm);
>>>>>>> e7c08b7d

    void write_msg(conn_fsm_t *fsm, const char *str);
    parse_result_t malformed_request(conn_fsm_t *fsm);
    parse_result_t unimplemented_request(conn_fsm_t *fsm);
};

#include "request_handler/memcached_handler.tcc"

#endif // __MEMCACHED_HANDLER_HPP__
<|MERGE_RESOLUTION|>--- conflicted
+++ resolved
@@ -55,13 +55,7 @@
 
     parse_result_t get(char *state, bool include_unique, unsigned int line_len, conn_fsm_t *fsm);
 
-<<<<<<< HEAD
-    parse_result_t remove(char *state, conn_fsm_t *fsm);
-    parse_result_t adjust(char *state, bool inc, int line_len, conn_fsm_t *fsm);
-=======
     parse_result_t remove(char *state, unsigned int line_len, conn_fsm_t *fsm);
-    parse_result_t adjust(char *state, bool inc, conn_fsm_t *fsm);
->>>>>>> e7c08b7d
 
     void write_msg(conn_fsm_t *fsm, const char *str);
     parse_result_t malformed_request(conn_fsm_t *fsm);
