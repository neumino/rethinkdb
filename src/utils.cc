--- conflicted
+++ resolved
@@ -367,17 +367,13 @@
     return secs_to_ticks(tv.tv_sec) + tv.tv_nsec;
 }
 
-<<<<<<< HEAD
 time_t get_secs() {
     timespec tv;
     clock_gettime(CLOCK_REALTIME, &tv);
     return tv.tv_sec;
 }
 
-uint64_t get_ticks_res() {
-=======
 int64_t get_ticks_res() {
->>>>>>> 6551eb05
     timespec tv;
     clock_getres(CLOCK_MONOTONIC, &tv);
     return int64_t(secs_to_ticks(tv.tv_sec)) + tv.tv_nsec;
