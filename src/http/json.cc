--- conflicted
+++ resolved
@@ -61,13 +61,8 @@
             // highest bit flipped as well).
             packed.u ^= (1ULL << 63);
         }
-<<<<<<< HEAD
-
-        acc += strprintf("%.*" PRIx64, static_cast<int>(sizeof(double)*2), packed.u);
-=======
-        // Danger! The formatting here is sensitive, and bad formatting can break sorting consistency.
-        acc += strprintf("%.*" PRIx64 "", static_cast<int>(sizeof(double)*2), packed.u);
->>>>>>> 03efa7aa
+
+        acc += strprintf("%.*" PRIx64, static_cast<int>(sizeof(double) * 2), packed.u);
         acc += strprintf("#%.20g", json->valuedouble);
     } else {
         guarantee(json->type == cJSON_String);
