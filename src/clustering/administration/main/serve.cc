--- conflicted
+++ resolved
@@ -301,13 +301,9 @@
                 rdb_protocol::query_http_app_t rdb_parser(semilattice_manager_cluster.get_root_view(), &rdb_namespace_repo);
 
                 query_server_t rdb_pb_server(address_ports.local_addresses, address_ports.reql_port, &rdb_ctx);
-<<<<<<< HEAD
-                logINF("Listening for client driver connections on port %d.\n", rdb_pb_server.get_port());
+                logINF("Listening for client driver connections on port %d\n", rdb_pb_server.get_port());
                 query2_server_t rdb_pb2_server(address_ports.local_addresses, address_ports.reql_port+1, &rdb_ctx);
-                logINF("Listening for client driver2 connections on port %d.\n", rdb_pb2_server.get_port());
-=======
-                logINF("Listening for client driver connections on port %d\n", rdb_pb_server.get_port());
->>>>>>> f937247d
+                logINF("Listening for client driver2 connections on port %d\n", rdb_pb2_server.get_port());
 
                 scoped_ptr_t<metadata_persistence::semilattice_watching_persister_t> persister(!i_am_a_server ? NULL :
                     new metadata_persistence::semilattice_watching_persister_t(
