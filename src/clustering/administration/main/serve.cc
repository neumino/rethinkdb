#include <stdio.h>

#include "arch/arch.hpp"
#include "arch/os_signal.hpp"
#include "clustering/administration/auto_reconnect.hpp"
#include "clustering/administration/http/server.hpp"
#include "clustering/administration/issues/global.hpp"
#include "clustering/administration/issues/local_to_global.hpp"
#include "clustering/administration/issues/machine_down.hpp"
#include "clustering/administration/issues/name_conflict.hpp"
#include "clustering/administration/issues/pinnings_shards_mismatch.hpp"
#include "clustering/administration/issues/vector_clock_conflict.hpp"
#include "clustering/administration/logger.hpp"
#include "clustering/administration/main/initial_join.hpp"
#include "clustering/administration/main/serve.hpp"
#include "clustering/administration/metadata.hpp"
#include "clustering/administration/persist.hpp"
#include "clustering/administration/reactor_driver.hpp"
#include "memcached/clustering.hpp"
#include "mock/dummy_protocol.hpp"
#include "mock/dummy_protocol_parser.hpp"
#include "rpc/connectivity/cluster.hpp"
#include "rpc/connectivity/cluster.hpp"
#include "rpc/connectivity/multiplexer.hpp"
#include "rpc/directory/manager.hpp"
#include "rpc/directory/watchable_copier.hpp"
#include "rpc/mailbox/mailbox.hpp"
#include "rpc/semilattice/semilattice_manager.hpp"
#include "rpc/semilattice/view/field.hpp"
#include "rpc/semilattice/view/member.hpp"
#include "rpc/semilattice/view/function.hpp"

bool serve(const std::string &filepath, const std::set<peer_address_t> &joins, int port, int client_port, machine_id_t machine_id, const cluster_semilattice_metadata_t &semilattice_metadata, std::string web_assets) {

    log_file_writer_t log_file_writer(filepath + "/log_file");

    local_issue_tracker_t local_issue_tracker;

    printf("Establishing cluster node on port %d...\n", port);

    connectivity_cluster_t connectivity_cluster; 
    message_multiplexer_t message_multiplexer(&connectivity_cluster);

    message_multiplexer_t::client_t mailbox_manager_client(&message_multiplexer, 'M');
    mailbox_manager_t mailbox_manager(&mailbox_manager_client);
    message_multiplexer_t::client_t::run_t mailbox_manager_client_run(&mailbox_manager_client, &mailbox_manager);

    message_multiplexer_t::client_t semilattice_manager_client(&message_multiplexer, 'S');
    semilattice_manager_t<cluster_semilattice_metadata_t> semilattice_manager_cluster(&semilattice_manager_client, semilattice_metadata);
    message_multiplexer_t::client_t::run_t semilattice_manager_client_run(&semilattice_manager_client, &semilattice_manager_cluster);

<<<<<<< HEAD
    log_file_server_t log_file_server(&mailbox_manager, &log_file_writer);

    message_multiplexer_t::client_t directory_manager_client(&message_multiplexer, 'D');
    directory_readwrite_manager_t<cluster_directory_metadata_t> directory_manager(&directory_manager_client,
        cluster_directory_metadata_t(machine_id, log_file_server.get_business_card())
        );
=======
    // Initialize the stat manager before the directory manager so that we
    // could initialize the cluster directory metadata with the proper
    // stat_manager mailbox address
    stat_manager_t stat_manager(&mailbox_manager);

    cluster_directory_metadata_t cluster_directory_metadata_iv(machine_id, stat_manager.get_address());

    message_multiplexer_t::client_t directory_manager_client(&message_multiplexer, 'D');
    directory_readwrite_manager_t<cluster_directory_metadata_t> directory_manager(&directory_manager_client, cluster_directory_metadata_iv);
>>>>>>> 5253c5ca
    message_multiplexer_t::client_t::run_t directory_manager_client_run(&directory_manager_client, &directory_manager);

    message_multiplexer_t::run_t message_multiplexer_run(&message_multiplexer);
    connectivity_cluster_t::run_t connectivity_cluster_run(&connectivity_cluster, port, &message_multiplexer_run, client_port);

    auto_reconnector_t auto_reconnector(
        &connectivity_cluster,
        &connectivity_cluster_run,
        translate_into_watchable(directory_manager.get_root_view()->subview(field_lens(&cluster_directory_metadata_t::machine_id))),
        metadata_field(&cluster_semilattice_metadata_t::machines, semilattice_manager_cluster.get_root_view())
        );

    watchable_write_copier_t<std::list<clone_ptr_t<local_issue_t> > > copy_local_issues_to_cluster(
        local_issue_tracker.get_issues_watchable(),
        directory_manager.get_root_view()->subview(field_lens(&cluster_directory_metadata_t::local_issues))
        );

    global_issue_aggregator_t issue_aggregator;

    remote_issue_collector_t remote_issue_tracker(
        translate_into_watchable(directory_manager.get_root_view()->subview(field_lens(&cluster_directory_metadata_t::local_issues))),
        directory_manager.get_root_view()->subview(field_lens(&cluster_directory_metadata_t::machine_id))
        );
    global_issue_aggregator_t::source_t remote_issue_tracker_feed(&issue_aggregator, &remote_issue_tracker);

    machine_down_issue_tracker_t machine_down_issue_tracker(
        semilattice_manager_cluster.get_root_view(),
        directory_manager.get_root_view()->subview(field_lens(&cluster_directory_metadata_t::machine_id))
        );
    global_issue_aggregator_t::source_t machine_down_issue_tracker_feed(&issue_aggregator, &machine_down_issue_tracker);

    name_conflict_issue_tracker_t name_conflict_issue_tracker(
        semilattice_manager_cluster.get_root_view()
        );
    global_issue_aggregator_t::source_t name_conflict_issue_tracker_feed(&issue_aggregator, &name_conflict_issue_tracker);

    vector_clock_conflict_issue_tracker_t vector_clock_conflict_issue_tracker(
        semilattice_manager_cluster.get_root_view()
        );
    global_issue_aggregator_t::source_t vector_clock_conflict_issue_tracker_feed(&issue_aggregator, &vector_clock_conflict_issue_tracker);

    pinnings_shards_mismatch_issue_tracker_t<memcached_protocol_t> mc_pinnings_shards_mismatch_issue_tracker(
            metadata_field(&cluster_semilattice_metadata_t::memcached_namespaces, semilattice_manager_cluster.get_root_view())
            );
    global_issue_aggregator_t::source_t mc_pinnings_shards_mismatch_issue_tracker_feed(&issue_aggregator, &mc_pinnings_shards_mismatch_issue_tracker);

    pinnings_shards_mismatch_issue_tracker_t<mock::dummy_protocol_t> dummy_pinnings_shards_mismatch_issue_tracker(
            metadata_field(&cluster_semilattice_metadata_t::dummy_namespaces, semilattice_manager_cluster.get_root_view())
            );
    global_issue_aggregator_t::source_t dummy__pinnings_shards_mismatch_issue_tracker_feed(&issue_aggregator, &dummy_pinnings_shards_mismatch_issue_tracker);

    last_seen_tracker_t last_seen_tracker(
        metadata_field(&cluster_semilattice_metadata_t::machines, semilattice_manager_cluster.get_root_view()),
        translate_into_watchable(directory_manager.get_root_view()->subview(field_lens(&cluster_directory_metadata_t::machine_id)))
        );

    boost::scoped_ptr<initial_joiner_t> initial_joiner;
    if (!joins.empty()) {
        initial_joiner.reset(new initial_joiner_t(&connectivity_cluster, &connectivity_cluster_run, joins));
        initial_joiner->get_ready_signal()->wait_lazily_unordered();   /* TODO: Listen for `SIGINT`? */
    }

    metadata_persistence::semilattice_watching_persister_t persister(filepath, machine_id, semilattice_manager_cluster.get_root_view(), &local_issue_tracker);

    reactor_driver_t<mock::dummy_protocol_t> dummy_reactor_driver(&mailbox_manager,
                                                                  directory_manager.get_root_view()->subview(field_lens(&cluster_directory_metadata_t::dummy_namespaces)), 
                                                                  metadata_field(&cluster_semilattice_metadata_t::dummy_namespaces, semilattice_manager_cluster.get_root_view()),
                                                                  metadata_field(&cluster_semilattice_metadata_t::machines, semilattice_manager_cluster.get_root_view()),
                                                                  directory_manager.get_root_view()->subview(field_lens(&cluster_directory_metadata_t::machine_id)),
                                                                  filepath);

    reactor_driver_t<memcached_protocol_t> memcached_reactor_driver(&mailbox_manager,
                                                                    directory_manager.get_root_view()->subview(field_lens(&cluster_directory_metadata_t::memcached_namespaces)), 
                                                                    metadata_field(&cluster_semilattice_metadata_t::memcached_namespaces, semilattice_manager_cluster.get_root_view()),
                                                                    metadata_field(&cluster_semilattice_metadata_t::machines, semilattice_manager_cluster.get_root_view()),
                                                                    directory_manager.get_root_view()->subview(field_lens(&cluster_directory_metadata_t::machine_id)),
                                                                    filepath);

    mock::dummy_protocol_parser_maker_t dummy_parser_maker(&mailbox_manager, 
                                                           metadata_field(&cluster_semilattice_metadata_t::dummy_namespaces, semilattice_manager_cluster.get_root_view()),
                                                           directory_manager.get_root_view()->subview(field_lens(&cluster_directory_metadata_t::dummy_namespaces)));

    memcached_parser_maker_t mc_parser_maker(&mailbox_manager, 
                                             metadata_field(&cluster_semilattice_metadata_t::memcached_namespaces, semilattice_manager_cluster.get_root_view()),
#ifndef NDEBUG
                                             /* TODO: This will crash if we are declared dead. */
                                             metadata_function<deletable_t<machine_semilattice_metadata_t>, machine_semilattice_metadata_t>(boost::bind(&deletable_getter<machine_semilattice_metadata_t>, _1),
                                                               metadata_member(machine_id, 
                                                                               metadata_field(&machines_semilattice_metadata_t::machines, 
                                                                                              metadata_field(&cluster_semilattice_metadata_t::machines, 
                                                                                                             semilattice_manager_cluster.get_root_view())))),
#endif
                                             directory_manager.get_root_view()->subview(field_lens(&cluster_directory_metadata_t::memcached_namespaces)));

    administrative_http_server_manager_t administrative_http_interface(
        port + 1000,
        &mailbox_manager,
        semilattice_manager_cluster.get_root_view(),
        directory_manager.get_root_view(),
        &issue_aggregator,
        &last_seen_tracker,
        machine_id,
        web_assets);

    printf("Server started; send SIGINT to stop.\n");

    wait_for_sigint();

    printf("Server got SIGINT; shutting down...\n");

    return true;
}<|MERGE_RESOLUTION|>--- conflicted
+++ resolved
@@ -49,24 +49,20 @@
     semilattice_manager_t<cluster_semilattice_metadata_t> semilattice_manager_cluster(&semilattice_manager_client, semilattice_metadata);
     message_multiplexer_t::client_t::run_t semilattice_manager_client_run(&semilattice_manager_client, &semilattice_manager_cluster);
 
-<<<<<<< HEAD
     log_file_server_t log_file_server(&mailbox_manager, &log_file_writer);
 
-    message_multiplexer_t::client_t directory_manager_client(&message_multiplexer, 'D');
-    directory_readwrite_manager_t<cluster_directory_metadata_t> directory_manager(&directory_manager_client,
-        cluster_directory_metadata_t(machine_id, log_file_server.get_business_card())
-        );
-=======
     // Initialize the stat manager before the directory manager so that we
     // could initialize the cluster directory metadata with the proper
     // stat_manager mailbox address
     stat_manager_t stat_manager(&mailbox_manager);
 
-    cluster_directory_metadata_t cluster_directory_metadata_iv(machine_id, stat_manager.get_address());
+    cluster_directory_metadata_t cluster_directory_metadata_iv(
+        machine_id,
+        stat_manager.get_address(),
+        log_file_server.get_business_card());
 
     message_multiplexer_t::client_t directory_manager_client(&message_multiplexer, 'D');
     directory_readwrite_manager_t<cluster_directory_metadata_t> directory_manager(&directory_manager_client, cluster_directory_metadata_iv);
->>>>>>> 5253c5ca
     message_multiplexer_t::client_t::run_t directory_manager_client_run(&directory_manager_client, &directory_manager);
 
     message_multiplexer_t::run_t message_multiplexer_run(&message_multiplexer);
