#include "clustering/administration/main/serve.hpp"

#include <stdio.h>

#include "arch/arch.hpp"
#include "arch/os_signal.hpp"
#include "clustering/administration/admin_tracker.hpp"
#include "clustering/administration/auto_reconnect.hpp"
#include "clustering/administration/http/server.hpp"
#include "clustering/administration/issues/local.hpp"
#include "clustering/administration/logger.hpp"
#include "clustering/administration/main/file_based_svs_by_namespace.hpp"
#include "clustering/administration/main/initial_join.hpp"
#include "clustering/administration/main/ports.hpp"
#include "clustering/administration/main/watchable_fields.hpp"
#include "clustering/administration/metadata.hpp"
#include "clustering/administration/namespace_interface_repository.hpp"
#include "clustering/administration/network_logger.hpp"
#include "clustering/administration/parser_maker.hpp"
#include "clustering/administration/perfmon_collection_repo.hpp"
#include "clustering/administration/persist.hpp"
#include "clustering/administration/proc_stats.hpp"
#include "clustering/administration/reactor_driver.hpp"
#include "clustering/administration/sys_stats.hpp"
#include "extproc/pool.hpp"
#include "memcached/tcp_conn.hpp"
#include "mock/dummy_protocol.hpp"
#include "mock/dummy_protocol_parser.hpp"
#include "rdb_protocol/parser.hpp"
#include "rdb_protocol/pb_server.hpp"
#include "rdb_protocol/protocol.hpp"
#include "rpc/connectivity/cluster.hpp"
#include "rpc/connectivity/multiplexer.hpp"
#include "rpc/directory/read_manager.hpp"
#include "rpc/directory/write_manager.hpp"
#include "rpc/semilattice/semilattice_manager.hpp"
#include "rpc/semilattice/view/field.hpp"

bool do_serve(
    extproc::spawner_t::info_t *spawner_info,
    io_backender_t *io_backender,
    bool i_am_a_server,
    // NB. filepath & persistent_file are used iff i_am_a_server is true.
    const std::string &filepath, metadata_persistence::persistent_file_t *persistent_file,
    const std::set<peer_address_t> &joins,
    service_ports_t ports,
    machine_id_t machine_id, const cluster_semilattice_metadata_t &semilattice_metadata,
    std::string web_assets, signal_t *stop_cond)
try {
    guarantee(spawner_info);
    extproc::pool_group_t extproc_pool_group(spawner_info, extproc::pool_group_t::DEFAULTS);

    local_issue_tracker_t local_issue_tracker;

    thread_pool_log_writer_t log_writer(&local_issue_tracker);

    logINF("Our machine ID is %s", uuid_to_str(machine_id).c_str());

    connectivity_cluster_t connectivity_cluster;
    message_multiplexer_t message_multiplexer(&connectivity_cluster);

    message_multiplexer_t::client_t mailbox_manager_client(&message_multiplexer, 'M');
    mailbox_manager_t mailbox_manager(&mailbox_manager_client);
    message_multiplexer_t::client_t::run_t mailbox_manager_client_run(&mailbox_manager_client, &mailbox_manager);

    message_multiplexer_t::client_t semilattice_manager_client(&message_multiplexer, 'S');
    semilattice_manager_t<cluster_semilattice_metadata_t> semilattice_manager_cluster(&semilattice_manager_client, semilattice_metadata);
    message_multiplexer_t::client_t::run_t semilattice_manager_client_run(&semilattice_manager_client, &semilattice_manager_cluster);

    log_server_t log_server(&mailbox_manager, &log_writer);

    // Initialize the stat manager before the directory manager so that we
    // could initialize the cluster directory metadata with the proper
    // stat_manager mailbox address
    stat_manager_t stat_manager(&mailbox_manager);

    metadata_change_handler_t<cluster_semilattice_metadata_t> metadata_change_handler(&mailbox_manager, semilattice_manager_cluster.get_root_view());

    watchable_variable_t<cluster_directory_metadata_t> our_root_directory_variable(
        cluster_directory_metadata_t(
            machine_id,
            get_ips(),
            stat_manager.get_address(),
            metadata_change_handler.get_request_mailbox_address(),
            log_server.get_business_card(),
            i_am_a_server ? SERVER_PEER : PROXY_PEER));

    message_multiplexer_t::client_t directory_manager_client(&message_multiplexer, 'D');
    directory_write_manager_t<cluster_directory_metadata_t> directory_write_manager(&directory_manager_client, our_root_directory_variable.get_watchable());
    directory_read_manager_t<cluster_directory_metadata_t> directory_read_manager(connectivity_cluster.get_connectivity_service());
    message_multiplexer_t::client_t::run_t directory_manager_client_run(&directory_manager_client, &directory_read_manager);

    network_logger_t network_logger(
        connectivity_cluster.get_me(),
        directory_read_manager.get_root_view(),
        metadata_field(&cluster_semilattice_metadata_t::machines, semilattice_manager_cluster.get_root_view()));

    message_multiplexer_t::run_t message_multiplexer_run(&message_multiplexer);
    connectivity_cluster_t::run_t connectivity_cluster_run(&connectivity_cluster, ports.port, &message_multiplexer_run, ports.client_port);

    // If (0 == port), then we asked the OS to give us a port number.
    if (0 == ports.port) {
        ports.port = connectivity_cluster_run.get_port();
    } else {
        rassert(ports.port == connectivity_cluster_run.get_port());
    }
    logINF("Listening for intracluster traffic on port %d.\n", ports.port);

    auto_reconnector_t auto_reconnector(
        &connectivity_cluster,
        &connectivity_cluster_run,
        directory_read_manager.get_root_view()->subview(
            field_getter_t<machine_id_t, cluster_directory_metadata_t>(&cluster_directory_metadata_t::machine_id)),
        metadata_field(&cluster_semilattice_metadata_t::machines, semilattice_manager_cluster.get_root_view()));

    field_copier_t<std::list<local_issue_t>, cluster_directory_metadata_t> copy_local_issues_to_cluster(
        &cluster_directory_metadata_t::local_issues,
        local_issue_tracker.get_issues_watchable(),
        &our_root_directory_variable);

    admin_tracker_t admin_tracker(
        semilattice_manager_cluster.get_root_view(), directory_read_manager.get_root_view());

    perfmon_collection_t proc_stats_collection;
    perfmon_membership_t proc_stats_membership(&get_global_perfmon_collection(), &proc_stats_collection, "proc");

    proc_stats_collector_t proc_stats_collector(&proc_stats_collection);

    perfmon_collection_t sys_stats_collection;
    perfmon_membership_t sys_stats_membership(&get_global_perfmon_collection(), &sys_stats_collection, "sys");

    sys_stats_collector_t sys_stats_collector(filepath, &sys_stats_collection);

    scoped_ptr_t<initial_joiner_t> initial_joiner;
    if (!joins.empty()) {
        initial_joiner.init(new initial_joiner_t(&connectivity_cluster, &connectivity_cluster_run, joins));
        try {
            wait_interruptible(initial_joiner->get_ready_signal(), stop_cond);
        } catch (interrupted_exc_t) {
            return false;
        }
    }

    perfmon_collection_repo_t perfmon_repo(&get_global_perfmon_collection());

    // Namespace repos

    mock::dummy_protocol_t::context_t dummy_ctx;
    namespace_repo_t<mock::dummy_protocol_t> dummy_namespace_repo(&mailbox_manager,
        directory_read_manager.get_root_view()->subview(
            field_getter_t<namespaces_directory_metadata_t<mock::dummy_protocol_t>, cluster_directory_metadata_t>(&cluster_directory_metadata_t::dummy_namespaces)),
        &dummy_ctx);

    memcached_protocol_t::context_t mc_ctx;
    namespace_repo_t<memcached_protocol_t> memcached_namespace_repo(&mailbox_manager,
        directory_read_manager.get_root_view()->subview(
            field_getter_t<namespaces_directory_metadata_t<memcached_protocol_t>, cluster_directory_metadata_t>(&cluster_directory_metadata_t::memcached_namespaces)),
        &mc_ctx);

    rdb_protocol_t::context_t rdb_ctx(&extproc_pool_group,
                                      NULL,
                                      semilattice_manager_cluster.get_root_view(),
                                      &directory_read_manager,
                                      machine_id);

    namespace_repo_t<rdb_protocol_t> rdb_namespace_repo(&mailbox_manager,
        directory_read_manager.get_root_view()->subview(
            field_getter_t<namespaces_directory_metadata_t<rdb_protocol_t>, cluster_directory_metadata_t>(&cluster_directory_metadata_t::rdb_namespaces)),
        &rdb_ctx);

    //This is an annoying chicken and egg problem here
    rdb_ctx.ns_repo = &rdb_namespace_repo;

    {
        // Reactor drivers

        // Dummy
        file_based_svs_by_namespace_t<mock::dummy_protocol_t> dummy_svs_source(io_backender, filepath);
        scoped_ptr_t<reactor_driver_t<mock::dummy_protocol_t> > dummy_reactor_driver(!i_am_a_server ? NULL :
            new reactor_driver_t<mock::dummy_protocol_t>(
                io_backender,
                &mailbox_manager,
                directory_read_manager.get_root_view()->subview(
                    field_getter_t<namespaces_directory_metadata_t<mock::dummy_protocol_t>, cluster_directory_metadata_t>(&cluster_directory_metadata_t::dummy_namespaces)),
                persistent_file->get_dummy_branch_history_manager(),
                metadata_field(&cluster_semilattice_metadata_t::dummy_namespaces, semilattice_manager_cluster.get_root_view()),
                metadata_field(&cluster_semilattice_metadata_t::machines, semilattice_manager_cluster.get_root_view()),
                directory_read_manager.get_root_view()->subview(
                    field_getter_t<machine_id_t, cluster_directory_metadata_t>(&cluster_directory_metadata_t::machine_id)),
                &dummy_svs_source,
                &perfmon_repo,
                NULL));
        scoped_ptr_t<field_copier_t<namespaces_directory_metadata_t<mock::dummy_protocol_t>, cluster_directory_metadata_t> >
            dummy_reactor_directory_copier(!i_am_a_server ? NULL :
                new field_copier_t<namespaces_directory_metadata_t<mock::dummy_protocol_t>, cluster_directory_metadata_t>(
                    &cluster_directory_metadata_t::dummy_namespaces,
                    dummy_reactor_driver->get_watchable(),
                    &our_root_directory_variable));

        // Memcached
        file_based_svs_by_namespace_t<memcached_protocol_t> memcached_svs_source(io_backender, filepath);
        scoped_ptr_t<reactor_driver_t<memcached_protocol_t> > memcached_reactor_driver(!i_am_a_server ? NULL :
            new reactor_driver_t<memcached_protocol_t>(
                io_backender,
                &mailbox_manager,
                directory_read_manager.get_root_view()->subview(
                    field_getter_t<namespaces_directory_metadata_t<memcached_protocol_t>, cluster_directory_metadata_t>(&cluster_directory_metadata_t::memcached_namespaces)),
                persistent_file->get_memcached_branch_history_manager(),
                metadata_field(&cluster_semilattice_metadata_t::memcached_namespaces, semilattice_manager_cluster.get_root_view()),
                metadata_field(&cluster_semilattice_metadata_t::machines, semilattice_manager_cluster.get_root_view()),
                directory_read_manager.get_root_view()->subview(
                    field_getter_t<machine_id_t, cluster_directory_metadata_t>(&cluster_directory_metadata_t::machine_id)),
                &memcached_svs_source,
                &perfmon_repo,
                NULL));
        scoped_ptr_t<field_copier_t<namespaces_directory_metadata_t<memcached_protocol_t>, cluster_directory_metadata_t> >
            memcached_reactor_directory_copier(!i_am_a_server ? NULL :
                new field_copier_t<namespaces_directory_metadata_t<memcached_protocol_t>, cluster_directory_metadata_t>(
                    &cluster_directory_metadata_t::memcached_namespaces,
                    memcached_reactor_driver->get_watchable(),
                    &our_root_directory_variable));

        // RDB
        file_based_svs_by_namespace_t<rdb_protocol_t> rdb_svs_source(io_backender, filepath);
        scoped_ptr_t<reactor_driver_t<rdb_protocol_t> > rdb_reactor_driver(!i_am_a_server ? NULL :
            new reactor_driver_t<rdb_protocol_t>(
                io_backender,
                &mailbox_manager,
                directory_read_manager.get_root_view()->subview(
                    field_getter_t<namespaces_directory_metadata_t<rdb_protocol_t>, cluster_directory_metadata_t>(&cluster_directory_metadata_t::rdb_namespaces)),
                persistent_file->get_rdb_branch_history_manager(),
                metadata_field(&cluster_semilattice_metadata_t::rdb_namespaces, semilattice_manager_cluster.get_root_view()),
                metadata_field(&cluster_semilattice_metadata_t::machines, semilattice_manager_cluster.get_root_view()),
                directory_read_manager.get_root_view()->subview(
                    field_getter_t<machine_id_t, cluster_directory_metadata_t>(&cluster_directory_metadata_t::machine_id)),
                &rdb_svs_source,
                &perfmon_repo,
                &rdb_ctx));
        scoped_ptr_t<field_copier_t<namespaces_directory_metadata_t<rdb_protocol_t>, cluster_directory_metadata_t> >
            rdb_reactor_directory_copier(!i_am_a_server ? NULL :
                new field_copier_t<namespaces_directory_metadata_t<rdb_protocol_t>, cluster_directory_metadata_t>(
                    &cluster_directory_metadata_t::rdb_namespaces,
                    rdb_reactor_driver->get_watchable(),
                    &our_root_directory_variable));

        {
            parser_maker_t<mock::dummy_protocol_t, mock::dummy_protocol_parser_t> dummy_parser_maker(
                &mailbox_manager,
                metadata_field(&cluster_semilattice_metadata_t::dummy_namespaces, semilattice_manager_cluster.get_root_view()),
                ports.port_offset,
                &dummy_namespace_repo,
                &local_issue_tracker,
                &perfmon_repo);

            parser_maker_t<memcached_protocol_t, memcache_listener_t> memcached_parser_maker(
                &mailbox_manager,
                metadata_field(&cluster_semilattice_metadata_t::memcached_namespaces, semilattice_manager_cluster.get_root_view()),
                ports.port_offset,
                &memcached_namespace_repo,
                &local_issue_tracker,
                &perfmon_repo);

            rdb_protocol::query_http_app_t rdb_parser(semilattice_manager_cluster.get_root_view(), &rdb_namespace_repo);
            // TODO: make this not be shitty (port offsets and such)
            int rdb_protocol_port = base_ports::rdb_protocol + ports.port_offset;
            query_server_t rdb_pb_server(rdb_protocol_port, &rdb_ctx);
            logINF("Listening for RDB protocol traffic on port %d.\n", rdb_protocol_port);

            scoped_ptr_t<metadata_persistence::semilattice_watching_persister_t> persister(!i_am_a_server ? NULL :
                new metadata_persistence::semilattice_watching_persister_t(
                    persistent_file, semilattice_manager_cluster.get_root_view()));

            {
                if (0 == ports.http_port)
                    ports.http_port = ports.port + port_offsets::http;

                // TODO: Pardon me what, but is this how we fail here?
                guarantee(ports.http_port < 65536);

                administrative_http_server_manager_t administrative_http_interface(
                    ports.http_port,
                    &mailbox_manager,
                    &metadata_change_handler,
                    semilattice_manager_cluster.get_root_view(),
                    directory_read_manager.get_root_view(),
                    &memcached_namespace_repo,
                    &rdb_namespace_repo,
                    &admin_tracker,
                    &local_issue_tracker,
                    rdb_pb_server.get_http_app(),
                    machine_id,
                    web_assets);
                logINF("Listening for administrative HTTP connections on port %d.\n", ports.http_port);

                logINF("Server started; send SIGINT to stop.\n");

                stop_cond->wait_lazily_unordered();

                logINF("Server got SIGINT; shutting down...\n");
            }

            cond_t non_interruptor;
            if (persister.has()) {
                persister->stop_and_flush(&non_interruptor);
            }

            logINF("Shutting down client connections...\n");
        }
        logINF("All client connections closed.\n");

        logINF("Shutting down storage engine... (This may take a while if you had a lot of unflushed data in the writeback cache.)\n");
    }
    logINF("Storage engine shut down.\n");

    return true;

} catch (address_in_use_exc_t e) {
<<<<<<< HEAD
    nice_crash("%s. Cannot bind to cluster port. Exiting.\n", e.what());
=======
    logINF("%s. Cannot bind to cluster port. Exiting.\n", e.what());
    exit(1);
>>>>>>> 9d1a13bb
}

bool serve(extproc::spawner_t::info_t *spawner_info, io_backender_t *io_backender, const std::string &filepath, metadata_persistence::persistent_file_t *persistent_file, const std::set<peer_address_t> &joins, service_ports_t ports, machine_id_t machine_id, const cluster_semilattice_metadata_t &semilattice_metadata, std::string web_assets, signal_t *stop_cond) {
    return do_serve(spawner_info, io_backender, true, filepath, persistent_file, joins, ports, machine_id, semilattice_metadata, web_assets, stop_cond);
}

bool serve_proxy(extproc::spawner_t::info_t *spawner_info, io_backender_t *io_backender, const std::set<peer_address_t> &joins, service_ports_t ports, machine_id_t machine_id, const cluster_semilattice_metadata_t &semilattice_metadata, std::string web_assets, signal_t *stop_cond) {
    // filepath and persistent_file are ignored for proxies, so we use the empty string & NULL respectively.
    return do_serve(spawner_info, io_backender, false, "", NULL, joins, ports, machine_id, semilattice_metadata, web_assets, stop_cond);
}<|MERGE_RESOLUTION|>--- conflicted
+++ resolved
@@ -315,12 +315,8 @@
     return true;
 
 } catch (address_in_use_exc_t e) {
-<<<<<<< HEAD
-    nice_crash("%s. Cannot bind to cluster port. Exiting.\n", e.what());
-=======
     logINF("%s. Cannot bind to cluster port. Exiting.\n", e.what());
     exit(1);
->>>>>>> 9d1a13bb
 }
 
 bool serve(extproc::spawner_t::info_t *spawner_info, io_backender_t *io_backender, const std::string &filepath, metadata_persistence::persistent_file_t *persistent_file, const std::set<peer_address_t> &joins, service_ports_t ports, machine_id_t machine_id, const cluster_semilattice_metadata_t &semilattice_metadata, std::string web_assets, signal_t *stop_cond) {
