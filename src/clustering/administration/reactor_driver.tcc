// Copyright 2010-2013 RethinkDB, all rights reserved.
#ifndef CLUSTERING_ADMINISTRATION_REACTOR_DRIVER_TCC_
#define CLUSTERING_ADMINISTRATION_REACTOR_DRIVER_TCC_

#include "clustering/administration/reactor_driver.hpp"

#include <map>
#include <set>
#include <utility>

#include "clustering/administration/machine_id_to_peer_id.hpp"
#include "clustering/administration/metadata.hpp"
#include "clustering/administration/perfmon_collection_repo.hpp"
#include "clustering/immediate_consistency/branch/multistore.hpp"
#include "clustering/reactor/blueprint.hpp"
#include "clustering/reactor/reactor.hpp"
#include "concurrency/cross_thread_watchable.hpp"
#include "concurrency/watchable.hpp"
#include "rpc/semilattice/view/field.hpp"
#include "rpc/semilattice/watchable.hpp"
#include "utils.hpp"

/* This files contains the class reactor driver whose job is to create and
 * destroy reactors based on blueprints given to the server. */

/* The reactor driver is also responsible for the translation from
`persistable_blueprint_t` to `blueprint_t`. */
template<class protocol_t>
blueprint_t<protocol_t> translate_blueprint(const persistable_blueprint_t<protocol_t> &input, const std::map<peer_id_t, machine_id_t> &translation_table) {

    blueprint_t<protocol_t> output;
    for (typename persistable_blueprint_t<protocol_t>::role_map_t::const_iterator it = input.machines_roles.begin();
            it != input.machines_roles.end(); it++) {
        peer_id_t peer = machine_id_to_peer_id(it->first, translation_table);
        if (peer.is_nil()) {
            /* We can't determine the peer ID that belongs or belonged to this
            peer because we can't reach the peer. So we generate a new peer ID
            for the peer. This works because either way, the `reactor_t` will
            be unable to reach the peer. */
            peer = peer_id_t(generate_uuid());
        }
        output.peers_roles[peer] = it->second;
    }
    return output;
}

template <class protocol_t>
class per_thread_ack_info_t {
public:
    per_thread_ack_info_t(const clone_ptr_t<watchable_t<change_tracking_map_t<peer_id_t, machine_id_t> > > &machine_id_translation_table,
                          const semilattice_watchable_t<machines_semilattice_metadata_t> &machines_view,
                          const semilattice_watchable_t<cow_ptr_t<namespaces_semilattice_metadata_t<protocol_t> > > &namespaces_view,
                          threadnum_t dest_thread)
        : machine_id_translation_table_(machine_id_translation_table, dest_thread),
          machines_view_(clone_ptr_t<watchable_t<machines_semilattice_metadata_t> >(machines_view.clone()), dest_thread),
          namespaces_view_(clone_ptr_t<watchable_t<cow_ptr_t<namespaces_semilattice_metadata_t<protocol_t> > > >(namespaces_view.clone()), dest_thread) { }

    // TODO: Just get the value directly.
    // /\/\/\/\ What does this mean? (~daniel)
    std::map<peer_id_t, machine_id_t> get_machine_id_translation_table() {
        return machine_id_translation_table_.get_watchable()->get().get_inner();
    }

    machines_semilattice_metadata_t get_machines_view() {
        return machines_view_.get_watchable()->get();
    }

    cow_ptr_t<namespaces_semilattice_metadata_t<protocol_t> > get_namespaces_view() {
        return namespaces_view_.get_watchable()->get();
    }

private:
    eq_cross_thread_watchable_variable_t<change_tracking_map_t<peer_id_t, machine_id_t> > machine_id_translation_table_;
    cross_thread_watchable_variable_t<machines_semilattice_metadata_t> machines_view_;
    cross_thread_watchable_variable_t<cow_ptr_t<namespaces_semilattice_metadata_t<protocol_t> > > namespaces_view_;
    DISABLE_COPYING(per_thread_ack_info_t);
};

template <class protocol_t>
class ack_info_t : public home_thread_mixin_t {
public:
    ack_info_t(const clone_ptr_t<watchable_t<change_tracking_map_t<peer_id_t, machine_id_t> > > &machine_id_translation_table,
               const boost::shared_ptr<semilattice_read_view_t<machines_semilattice_metadata_t> > &machines_view,
               const boost::shared_ptr<semilattice_read_view_t<cow_ptr_t<namespaces_semilattice_metadata_t<protocol_t> > > > &namespaces_view)
        : machine_id_translation_table_(machine_id_translation_table),
          machines_view_(machines_view),
          namespaces_view_(namespaces_view),
          per_thread_info_(get_num_db_threads()) {
        for (size_t i = 0; i < per_thread_info_.size(); ++i) {
            per_thread_info_[i].init(new per_thread_ack_info_t<protocol_t>(machine_id_translation_table_, machines_view_, namespaces_view_, threadnum_t(i)));
        }
    }

    per_thread_ack_info_t<protocol_t> *per_thread_ack_info() {
        return per_thread_info_[get_thread_id().threadnum].get();
    }

private:
    clone_ptr_t<watchable_t<change_tracking_map_t<peer_id_t, machine_id_t> > > machine_id_translation_table_;
    semilattice_watchable_t<machines_semilattice_metadata_t> machines_view_;
    semilattice_watchable_t<cow_ptr_t<namespaces_semilattice_metadata_t<protocol_t> > > namespaces_view_;

    scoped_array_t<scoped_ptr_t<per_thread_ack_info_t<protocol_t> > > per_thread_info_;

    DISABLE_COPYING(ack_info_t);
};

/* This is in part because these types aren't copyable so they can't go in
 * a std::pair. This class is used to hold a reactor and a watchable that
 * it's watching. */
template <class protocol_t>
class watchable_and_reactor_t : private ack_checker_t {
public:
    watchable_and_reactor_t(const base_path_t &_base_path,
                            io_backender_t *io_backender,
                            reactor_driver_t<protocol_t> *parent,
                            namespace_id_t namespace_id,
                            int64_t _cache_size,
                            const blueprint_t<protocol_t> &bp,
                            svs_by_namespace_t<protocol_t> *svs_by_namespace,
                            typename protocol_t::context_t *_ctx) :
        base_path(_base_path),
        watchable(bp),
        ctx(_ctx),
        parent_(parent),
        namespace_id_(namespace_id),
        svs_by_namespace_(svs_by_namespace),
        cache_size(_cache_size)
    {
        coro_t::spawn_sometime(boost::bind(&watchable_and_reactor_t<protocol_t>::initialize_reactor, this, io_backender));
    }

    ~watchable_and_reactor_t() {
        /* Make sure that the coro we spawn to initialize this things has
         * actually run. */
        reactor_has_been_initialized_.wait_lazily_unordered();

        /* XXX the order in which the perform the operations is important and
         * will cause bugs if any changes are made. */

        /* First we destroy the subscription, this is because anytime this
         * subscription receives a notification it propagates it to the reactor
         * which we are about to destroy. If this line were after the reactory
         * destruction we would get segfaults in on_change. */
        reactor_directory_subscription_.reset();

        /* Destroy the reactor. (Dun dun duhnnnn...). Next we destroy the
         * reactor. We need to do this before we remove the reactor bcard. This
         * is because there exists parts of the be_[role] (be_primary,
         * be_secondary etc.) function which assume that the reactors own bcard
         * will be in place for their duration. */
        reactor_.reset();

        /* Finally we remove the reactor bcard. */
        {
            DEBUG_VAR mutex_assertion_t::acq_t acq(&parent_->watchable_variable_lock);
            namespaces_directory_metadata_t<protocol_t> directory = parent_->watchable_variable.get_watchable()->get();
            size_t num_erased = directory.reactor_bcards.erase(namespace_id_);
            guarantee(num_erased == 1);
            parent_->watchable_variable.set_value(directory);
        }
    }

    static bool compute_is_acceptable_ack_set(const std::set<peer_id_t> &acks, const namespace_id_t &namespace_id, per_thread_ack_info_t<protocol_t> *ack_info) {
        /* There are a bunch of weird corner cases: what if the namespace was
        deleted? What if we got an ack from a machine but then it was declared
        dead? What if the namespaces `expected_acks` field is in conflict? We
        handle the weird cases by erring on the side of reporting that there
        are not enough acks yet. If a machine's `expected_acks` field is in
        conflict, for example, then all writes will report that there are not
        enough acks. That's a bit weird, but fortunately it can't lead to data
        corruption. */
        std::multiset<datacenter_id_t> acks_by_dc;
        std::map<peer_id_t, machine_id_t> translation_table_snapshot = ack_info->get_machine_id_translation_table();
        machines_semilattice_metadata_t mmd = ack_info->get_machines_view();
        cow_ptr_t<namespaces_semilattice_metadata_t<protocol_t> > nmd = ack_info->get_namespaces_view();

        for (std::set<peer_id_t>::const_iterator it = acks.begin(); it != acks.end(); it++) {
            std::map<peer_id_t, machine_id_t>::iterator tt_it = translation_table_snapshot.find(*it);
            if (tt_it == translation_table_snapshot.end()) continue;
            machines_semilattice_metadata_t::machine_map_t::iterator jt = mmd.machines.find(tt_it->second);
            if (jt == mmd.machines.end()) continue;
            if (jt->second.is_deleted()) continue;
            if (jt->second.get_ref().datacenter.in_conflict()) continue;
            datacenter_id_t dc = jt->second.get_ref().datacenter.get();
            acks_by_dc.insert(dc);
        }
        typename namespaces_semilattice_metadata_t<protocol_t>::namespace_map_t::const_iterator it =
            nmd->namespaces.find(namespace_id);
        if (it == nmd->namespaces.end()) return false;
        if (it->second.is_deleted()) return false;
        if (it->second.get_ref().ack_expectations.in_conflict()) return false;
        std::map<datacenter_id_t, ack_expectation_t> expected_acks = it->second.get_ref().ack_expectations.get();

        /* The nil uuid represents acks from anywhere. */
        uint32_t extra_acks = 0;
        for (std::map<datacenter_id_t, ack_expectation_t>::const_iterator kt = expected_acks.begin(); kt != expected_acks.end(); ++kt) {
            if (!kt->first.is_nil()) {
                if (acks_by_dc.count(kt->first) < kt->second.expectation()) {
                    return false;
                }
                extra_acks += acks_by_dc.count(kt->first) - kt->second.expectation();
            }
        }

        /* Add in the acks that came from datacenters we had no expectations
         * for (or the nil datacenter). */
        for (std::multiset<datacenter_id_t>::iterator at  = acks_by_dc.begin();
                                                      at != acks_by_dc.end();
                                                      ++at) {
            if (!std_contains(expected_acks, *at) || at->is_nil()) {
                extra_acks++;
            }
        }

        if (extra_acks < expected_acks[nil_uuid()].expectation()) {
            return false;
        }
        return true;
    }

    bool is_acceptable_ack_set(const std::set<peer_id_t> &acks) {
        return compute_is_acceptable_ack_set(acks, namespace_id_, parent_->ack_info->per_thread_ack_info());
    }

    // Computes what write durability we should use when sending a write to the
    // given peer, on the given table.  Uses the ack_info parameter to figure
    // out the answer to this question.  Figures out the answer much like how
    // compute_is_acceptable_ack_set figures out whether it has the right ack
    // set.  It figures out what datacenter the peer belongs to, and then, using
    // the ack_expectations_t for the given namespace, figures out whether we
    // want hard durability or soft durability for that datacenter.
    static write_durability_t compute_write_durability(const peer_id_t &peer, const namespace_id_t &namespace_id, per_thread_ack_info_t<protocol_t> *ack_info) {
        // FML
        const std::map<peer_id_t, machine_id_t> translation_table_snapshot = ack_info->get_machine_id_translation_table();
        auto it = translation_table_snapshot.find(peer);
        if (it == translation_table_snapshot.end()) {
            // What should we do?  I have no idea.  Default to HARD, let somebody else handle
            // the peer not existing.
            return WRITE_DURABILITY_HARD;
        }

        const machine_id_t machine_id = it->second;

        machines_semilattice_metadata_t mmd = ack_info->get_machines_view();
        std::map<machine_id_t, deletable_t<machine_semilattice_metadata_t> >::const_iterator machine_map_it
            = mmd.machines.find(machine_id);
        if (machine_map_it == mmd.machines.end() || machine_map_it->second.is_deleted()
            || machine_map_it->second.get_ref().datacenter.in_conflict()) {
            // Is there something smart to do?  Besides deleting this whole class and
            // refactoring clustering not to do O(n^2) work per request?  Default to HARD, let
            // somebody else handle the machine not existing.
            return WRITE_DURABILITY_HARD;
        }

        const datacenter_id_t dc = machine_map_it->second.get_ref().datacenter.get();

        cow_ptr_t<namespaces_semilattice_metadata_t<protocol_t> > nmd = ack_info->get_namespaces_view();

        typename std::map<namespace_id_t, deletable_t<namespace_semilattice_metadata_t<protocol_t> > >::const_iterator ns_it
            = nmd->namespaces.find(namespace_id);

        if (ns_it == nmd->namespaces.end() || ns_it->second.is_deleted() || ns_it->second.get_ref().ack_expectations.in_conflict()) {
            // Again, FML, we default to HARD.
            return WRITE_DURABILITY_HARD;
        }

        std::map<datacenter_id_t, ack_expectation_t> ack_expectations = ns_it->second.get_ref().ack_expectations.get();
        auto ack_it = ack_expectations.find(dc);
        if (ack_it == ack_expectations.end()) {
            // Yet again, FML, we default to HARD.
            return WRITE_DURABILITY_HARD;
        }

        return ack_it->second.is_hardly_durable() ? WRITE_DURABILITY_HARD : WRITE_DURABILITY_SOFT;
    }

    write_durability_t get_write_durability(const peer_id_t &peer) const {
        return compute_write_durability(peer, namespace_id_, parent_->ack_info->per_thread_ack_info());
    }

private:
    typedef change_tracking_map_t<peer_id_t, boost::optional<directory_echo_wrapper_t<cow_ptr_t<reactor_business_card_t<protocol_t> > > > > extract_reactor_directory_result_type;
    void extract_reactor_directory(
            const change_tracking_map_t<peer_id_t, namespaces_directory_metadata_t<protocol_t> > &nss,
            change_tracking_map_t<peer_id_t, boost::optional<directory_echo_wrapper_t<cow_ptr_t<reactor_business_card_t<protocol_t> > > > > *current_out) {
        guarantee(current_out != NULL);
        const bool do_init = current_out->get_current_version() == 0;
        std::set<peer_id_t> keys_to_update;
        current_out->begin_version();
        if (do_init) {
            for (auto it = nss.get_inner().begin(); it != nss.get_inner().end(); ++it) {
                keys_to_update.insert(it->first);
            }
        } else {
            keys_to_update = nss.get_changed_keys();
        }

        for (auto it = keys_to_update.begin(); it != keys_to_update.end(); ++it) {
            auto jt = nss.get_inner().find(*it);
            if (jt == nss.get_inner().end()) {
                current_out->delete_value(*it);
            } else {
                auto kt = jt->second.reactor_bcards.find(namespace_id_);
                if (kt == jt->second.reactor_bcards.end()) {
                    current_out->set_value(*it, boost::optional<directory_echo_wrapper_t<cow_ptr_t<reactor_business_card_t<protocol_t> > > >());
                } else {
                    current_out->set_value(*it, boost::optional<directory_echo_wrapper_t<cow_ptr_t<reactor_business_card_t<protocol_t> > > >(kt->second));
                }
            }
        }
    }

    void on_change_reactor_directory() {
        DEBUG_VAR mutex_assertion_t::acq_t acq(&parent_->watchable_variable_lock);

        /* C++11: auto op = [&] (namespaces_directory_metadata_t<protocol_t> *directory) -> bool { ... }
        Because we cannot use C++11 lambdas yet due to missing support in
        GCC 4.4, this is the messy work-around: */
        struct op_closure_t {
            bool operator()(namespaces_directory_metadata_t<protocol_t> *directory) {
                directory->reactor_bcards.find(namespace_id_)->second = std::move(reactor_->get_reactor_directory()->get());
                return true;
            }
            op_closure_t(const namespace_id_t &c1, scoped_ptr_t<reactor_t<protocol_t> > &c2) :
                namespace_id_(c1),
                reactor_(c2) {
            }
            const namespace_id_t &namespace_id_;
            scoped_ptr_t<reactor_t<protocol_t> > &reactor_;
        };
        op_closure_t op(namespace_id_, reactor_);

        parent_->watchable_variable.apply_atomic_op(std::bind(&op_closure_t::operator(), &op, std::placeholders::_1));
    }

    void initialize_reactor(io_backender_t *io_backender) {
        perfmon_collection_repo_t::collections_t *perfmon_collections = parent_->perfmon_collection_repo->get_perfmon_collections_for_namespace(namespace_id_);
        perfmon_collection_t *namespace_collection = &perfmon_collections->namespace_collection;
        perfmon_collection_t *serializers_collection = &perfmon_collections->serializers_collection;

        // TODO: We probably shouldn't have to pass in this perfmon collection.
        svs_by_namespace_->get_svs(serializers_collection, namespace_id_, cache_size, &stores_lifetimer_, &svs_, ctx);

        reactor_.init(new reactor_t<protocol_t>(
            base_path,
            io_backender,
            parent_->mbox_manager,
            this,
            parent_->directory_view->template incremental_subview<extract_reactor_directory_result_type>(
                boost::bind(&watchable_and_reactor_t<protocol_t>::extract_reactor_directory, this, _1, _2)),
            parent_->branch_history_manager,
            watchable.get_watchable(),
            svs_.get(), namespace_collection, ctx));

        {
            typename watchable_t<directory_echo_wrapper_t<cow_ptr_t<reactor_business_card_t<protocol_t> > > >::freeze_t reactor_directory_freeze(reactor_->get_reactor_directory());
            reactor_directory_subscription_.init(
                new typename watchable_t<directory_echo_wrapper_t<cow_ptr_t<reactor_business_card_t<protocol_t> > > >::subscription_t(
                    boost::bind(&watchable_and_reactor_t<protocol_t>::on_change_reactor_directory, this),
                    reactor_->get_reactor_directory(), &reactor_directory_freeze));
            DEBUG_VAR mutex_assertion_t::acq_t acq(&parent_->watchable_variable_lock);


            /* C++11: auto op = [&] (namespaces_directory_metadata_t<protocol_t> *directory) -> bool { ... }
            Because we cannot use C++11 lambdas yet due to missing support in
            GCC 4.4, this is the messy work-around: */
            struct op_closure_t {
                bool operator()(namespaces_directory_metadata_t<protocol_t> *directory) {
                    std::pair<typename std::map<namespace_id_t, directory_echo_wrapper_t<cow_ptr_t<reactor_business_card_t<protocol_t> > > >::iterator, bool> insert_res
                        = directory->reactor_bcards.insert(std::make_pair(namespace_id_, reactor_->get_reactor_directory()->get()));
                    guarantee(insert_res.second);  // Ensure a value did not already exist.
                    return true;
                }
                op_closure_t(const namespace_id_t &c1, scoped_ptr_t<reactor_t<protocol_t> > &c2) :
                    namespace_id_(c1),
                    reactor_(c2) {
                }
                const namespace_id_t &namespace_id_;
                scoped_ptr_t<reactor_t<protocol_t> > &reactor_;
            };
            op_closure_t op(namespace_id_, reactor_);

            parent_->watchable_variable.apply_atomic_op(std::bind(&op_closure_t::operator(), &op, std::placeholders::_1));
        }

        reactor_has_been_initialized_.pulse();
    }

private:
    const base_path_t base_path;
public:
    watchable_variable_t<blueprint_t<protocol_t> > watchable;

    typename protocol_t::context_t *const ctx;

private:
    cond_t reactor_has_been_initialized_;

    reactor_driver_t<protocol_t> *const parent_;
    const namespace_id_t namespace_id_;
    svs_by_namespace_t<protocol_t> *const svs_by_namespace_;

    stores_lifetimer_t<protocol_t> stores_lifetimer_;
    scoped_ptr_t<multistore_ptr_t<protocol_t> > svs_;
    scoped_ptr_t<reactor_t<protocol_t> > reactor_;

    scoped_ptr_t<typename watchable_t<directory_echo_wrapper_t<cow_ptr_t<reactor_business_card_t<protocol_t> > > >::subscription_t> reactor_directory_subscription_;
    int64_t cache_size;

    DISABLE_COPYING(watchable_and_reactor_t);
};

template <class protocol_t>
reactor_driver_t<protocol_t>::reactor_driver_t(const base_path_t &_base_path,
                                               io_backender_t *_io_backender,
                                               mailbox_manager_t *_mbox_manager,
                                               const clone_ptr_t<watchable_t<change_tracking_map_t<peer_id_t, namespaces_directory_metadata_t<protocol_t> > > > &_directory_view,
                                               branch_history_manager_t<protocol_t> *_branch_history_manager,
                                               boost::shared_ptr<semilattice_readwrite_view_t<cow_ptr_t<namespaces_semilattice_metadata_t<protocol_t> > > > _namespaces_view,
                                               boost::shared_ptr<semilattice_read_view_t<machines_semilattice_metadata_t> > machines_view_,
                                               const clone_ptr_t<watchable_t<change_tracking_map_t<peer_id_t, machine_id_t> > > &_machine_id_translation_table,
                                               svs_by_namespace_t<protocol_t> *_svs_by_namespace,
                                               perfmon_collection_repo_t *_perfmon_collection_repo,
                                               typename protocol_t::context_t *_ctx)
    : base_path(_base_path),
      io_backender(_io_backender),
      mbox_manager(_mbox_manager),
      directory_view(_directory_view),
      branch_history_manager(_branch_history_manager),
      machine_id_translation_table(_machine_id_translation_table),
      namespaces_view(_namespaces_view),
      machines_view(machines_view_),
      ctx(_ctx),
      svs_by_namespace(_svs_by_namespace),
      ack_info(new ack_info_t<protocol_t>(machine_id_translation_table, machines_view, namespaces_view)),
      watchable_variable(namespaces_directory_metadata_t<protocol_t>()),
      semilattice_subscription(boost::bind(&reactor_driver_t<protocol_t>::on_change, this), namespaces_view),
      translation_table_subscription(boost::bind(&reactor_driver_t<protocol_t>::on_change, this)),
      perfmon_collection_repo(_perfmon_collection_repo)
{
    watchable_t<change_tracking_map_t<peer_id_t, machine_id_t> >::freeze_t freeze(machine_id_translation_table);
    translation_table_subscription.reset(machine_id_translation_table, &freeze);
    on_change();
}

template<class protocol_t>
reactor_driver_t<protocol_t>::~reactor_driver_t() {
    /* This must be defined in the `.tcc` file because the full definition of
    `watchable_and_reactor_t` is not available in the `.hpp` file. */
}

template<class protocol_t>
void reactor_driver_t<protocol_t>::delete_reactor_data(
        auto_drainer_t::lock_t lock,
        typename reactor_map_t::auto_type *thing_to_delete,
        namespace_id_t namespace_id)
{
    lock.assert_is_holding(&drainer);
    delete thing_to_delete;
    svs_by_namespace->destroy_svs(namespace_id);
}

template<class protocol_t>
void reactor_driver_t<protocol_t>::on_change() {
    cow_ptr_t<namespaces_semilattice_metadata_t<protocol_t> > namespaces = namespaces_view->get();
    std::map<peer_id_t, machine_id_t> machine_id_translation_table_value = machine_id_translation_table->get();

    for (typename namespaces_semilattice_metadata_t<protocol_t>::namespace_map_t::const_iterator
             it =  namespaces->namespaces.begin(); it != namespaces->namespaces.end(); it++) {
        if (it->second.is_deleted() && std_contains(reactor_data, it->first)) {
            /* on_change cannot block because it is called as part of
             * semilattice subscription, however the
             * watchable_and_reactor_t destructor can block... therefore
             * bullshit takes place. We must release a value from the
             * ptr_map into this bullshit auto_type so that it's not in the
             * map but the destructor hasn't been called... then this needs
             * to be heap allocated so that it can be safely passed to a
             * coroutine for destruction. */
            coro_t::spawn_sometime(boost::bind(
                &reactor_driver_t<protocol_t>::delete_reactor_data,
                this,
                auto_drainer_t::lock_t(&drainer),
                new typename
                    reactor_map_t::auto_type(reactor_data.release(reactor_data.find(it->first))),
                it->first));
        } else if (!it->second.is_deleted()) {
            const persistable_blueprint_t<protocol_t> *pbp = NULL;

            try {
                pbp = &it->second.get_ref().blueprint.get_ref();
            } catch (const in_conflict_exc_t &) {
                //Nothing to do for this namespaces, its blueprint is in
                //conflict.
                continue;
            }

<<<<<<< HEAD
            blueprint_t<protocol_t> bp;
            auto op = [&](const change_tracking_map_t<peer_id_t, machine_id_t> *map) -> void {
                bp = translate_blueprint(pbp, map->get_inner());
            };
            machine_id_translation_table->apply_read(op);
=======
            blueprint_t<protocol_t> bp = translate_blueprint(*pbp, machine_id_translation_table_value);
>>>>>>> f3b6c937

            if (std_contains(bp.peers_roles, mbox_manager->get_connectivity_service()->get_me())) {
                /* Either construct a new reactor (if this is a namespace we
                 * haven't seen before). Or send the new blueprint to the
                 * existing reactor. */
                if (!std_contains(reactor_data, it->first)) {
                    int64_t cache_size;
                    if (it->second.get_ref().cache_size.in_conflict()) {
                        cache_size = GIGABYTE;
                    } else {
                        cache_size = it->second.get_ref().cache_size.get();
                    }

                    if (cache_size < 16 * MEGABYTE) {
                        cache_size = 16 * MEGABYTE;
                        logINF("Namespace %s(%s) has too small of a cache size. Increasing it to 16 megabytes.\n",
                                uuid_to_str(it->first).c_str(),
                                it->second.get_ref().name.in_conflict() ? "Name in conflict" : it->second.get_ref().name.get().c_str());
                    }

                    if (cache_size > 64 * GIGABYTE) {
                        cache_size = 16 * GIGABYTE;
                        logINF("Namespace %s(%s) has too large of a cache size. Decreasing it to 64 gigabyes.\n",
                                uuid_to_str(it->first).c_str(),
                                it->second.get_ref().name.in_conflict() ? "Name in conflict" : it->second.get_ref().name.get().c_str());
                    }

                    namespace_id_t tmp = it->first;
                    reactor_data.insert(tmp, new watchable_and_reactor_t<protocol_t>(base_path, io_backender, this, it->first, cache_size, bp, svs_by_namespace, ctx));
                } else {
                    /* C++11: auto op = [&] (blueprint_t<protocol_t> *bp_out) -> bool { ... }
                    Because we cannot use C++11 lambdas yet due to missing support in
                    GCC 4.4, this is the messy work-around: */
                    struct op_closure_t {
                        bool operator()(blueprint_t<protocol_t> *bp_out) {
                            guarantee(bp_out != NULL);
                            const bool blueprint_changed = *bp_out == bp;
                            if (blueprint_changed) {
                                *bp_out = bp;
                            }
                            return blueprint_changed;
                        }
                        op_closure_t(blueprint_t<protocol_t> &c1) :
                            bp(c1) {
                        }
                        blueprint_t<protocol_t> &bp;
                    };
                    op_closure_t op(bp);

                    reactor_data.find(it->first)->second->watchable.apply_atomic_op(std::bind(&op_closure_t::operator(), &op, std::placeholders::_1));
                }
            } else {
                /* The blueprint does not mentions us so we destroy the
                 * reactor. */
                if (std_contains(reactor_data, it->first)) {
                    coro_t::spawn_sometime(boost::bind(&reactor_driver_t<protocol_t>::delete_reactor_data, this, auto_drainer_t::lock_t(&drainer), new typename reactor_map_t::auto_type(reactor_data.release(reactor_data.find(it->first))), it->first));
                }
            }
        }
    }
}

#endif /* CLUSTERING_ADMINISTRATION_REACTOR_DRIVER_TCC_ */<|MERGE_RESOLUTION|>--- conflicted
+++ resolved
@@ -281,10 +281,12 @@
 
 private:
     typedef change_tracking_map_t<peer_id_t, boost::optional<directory_echo_wrapper_t<cow_ptr_t<reactor_business_card_t<protocol_t> > > > > extract_reactor_directory_result_type;
-    void extract_reactor_directory(
+    bool extract_reactor_directory(
             const change_tracking_map_t<peer_id_t, namespaces_directory_metadata_t<protocol_t> > &nss,
             change_tracking_map_t<peer_id_t, boost::optional<directory_echo_wrapper_t<cow_ptr_t<reactor_business_card_t<protocol_t> > > > > *current_out) {
         guarantee(current_out != NULL);
+
+        bool anything_changed = false;
         const bool do_init = current_out->get_current_version() == 0;
         std::set<peer_id_t> keys_to_update;
         current_out->begin_version();
@@ -292,6 +294,7 @@
             for (auto it = nss.get_inner().begin(); it != nss.get_inner().end(); ++it) {
                 keys_to_update.insert(it->first);
             }
+            anything_changed = true;
         } else {
             keys_to_update = nss.get_changed_keys();
         }
@@ -300,15 +303,35 @@
             auto jt = nss.get_inner().find(*it);
             if (jt == nss.get_inner().end()) {
                 current_out->delete_value(*it);
+                anything_changed = true;
             } else {
+                auto existing_it = current_out->get_inner().find(*it);
+                boost::optional<directory_echo_wrapper_t<cow_ptr_t<reactor_business_card_t<protocol_t> > > >
+                    old_value;
+                bool has_old_value = false;
+                if (existing_it == current_out->get_inner().end()) {
+                    anything_changed = true;
+                } else if (!anything_changed) {
+                    old_value = std::move(existing_it->second);
+                    has_old_value = true;
+                }
+
                 auto kt = jt->second.reactor_bcards.find(namespace_id_);
                 if (kt == jt->second.reactor_bcards.end()) {
                     current_out->set_value(*it, boost::optional<directory_echo_wrapper_t<cow_ptr_t<reactor_business_card_t<protocol_t> > > >());
                 } else {
                     current_out->set_value(*it, boost::optional<directory_echo_wrapper_t<cow_ptr_t<reactor_business_card_t<protocol_t> > > >(kt->second));
                 }
-            }
-        }
+
+                if (has_old_value) {
+                    if (old_value != current_out->get_inner().find(*it)->second) {
+                        anything_changed = true;
+                    }
+                }
+            }
+        }
+
+        return anything_changed;
     }
 
     void on_change_reactor_directory() {
@@ -464,7 +487,7 @@
 template<class protocol_t>
 void reactor_driver_t<protocol_t>::on_change() {
     cow_ptr_t<namespaces_semilattice_metadata_t<protocol_t> > namespaces = namespaces_view->get();
-    std::map<peer_id_t, machine_id_t> machine_id_translation_table_value = machine_id_translation_table->get();
+    std::map<peer_id_t, machine_id_t> machine_id_translation_table_value = machine_id_translation_table->get().get_inner();
 
     for (typename namespaces_semilattice_metadata_t<protocol_t>::namespace_map_t::const_iterator
              it =  namespaces->namespaces.begin(); it != namespaces->namespaces.end(); it++) {
@@ -495,15 +518,7 @@
                 continue;
             }
 
-<<<<<<< HEAD
-            blueprint_t<protocol_t> bp;
-            auto op = [&](const change_tracking_map_t<peer_id_t, machine_id_t> *map) -> void {
-                bp = translate_blueprint(pbp, map->get_inner());
-            };
-            machine_id_translation_table->apply_read(op);
-=======
             blueprint_t<protocol_t> bp = translate_blueprint(*pbp, machine_id_translation_table_value);
->>>>>>> f3b6c937
 
             if (std_contains(bp.peers_roles, mbox_manager->get_connectivity_service()->get_me())) {
                 /* Either construct a new reactor (if this is a namespace we
