--- conflicted
+++ resolved
@@ -131,14 +131,6 @@
     METADATA_SUCCESS, METADATA_ERR_NONE, METADATA_ERR_MULTIPLE, METADATA_CONFLICT
 };
 
-<<<<<<< HEAD
-extern const char *const METADATA_SUCCESS;
-extern const char *const METADATA_ERR_NONE;
-extern const char *const METADATA_ERR_MULTIPLE;
-extern const char *const METADATA_ERR_CONFLICT;
-=======
->>>>>>> 7fc1f612
-
 /* A helper class to search through metadata in various ways.  Can be
    constructed from a pointer to the internal map of the metadata,
    e.g. `metadata.databases.databases`.  Look in rdb_protocol/query_language.cc
