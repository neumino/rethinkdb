// Copyright 2010-2012 RethinkDB, all rights reserved.
#include "serializer/log/extent_manager.hpp"

#include "arch/arch.hpp"
#include "logger.hpp"
#include "perfmon/perfmon.hpp"
#include "serializer/log/log_serializer.hpp"

struct extent_info_t {
public:
    enum state_t {
        state_unreserved,
        state_in_use,
        state_free
    };
private:
    state_t state_;

public:
    void set_state(state_t new_state) {
        guarantee(state_ != state_in_use || extent_use_refcount == 0);
        state_ = new_state;
    }

    state_t state() const { return state_; }

    // Valid and non-zero when state_in_use.  There are two ways to own a part of this refcount.
    // One is if you believe you're currently "using" the extent (if you're the LBA or
    // data_block_manager_t).  The other is (at the time of writing) for every
    // (extent_transaction_t, block_id) for live extent transactions that have set an i_array entry
    // to zero (in the data block manager) but have not yet been commmitted.  The
    // data_block_manager_t and LBA ownership of the refcount also can get passed into the
    // extent_transaction_t object.
    int32_t extent_use_refcount;

    int64_t next_in_free_list;   // Valid if state == state_free

    extent_info_t() : state_(state_unreserved), extent_use_refcount(0), next_in_free_list(-1) {}
};

class extent_zone_t {
    int64_t start, end;
    size_t extent_size;

    unsigned int offset_to_id(int64_t extent) {
        rassert(extent < end);
        rassert(extent >= start);
#ifndef NDEBUG
        bool extent_mod_extent_size_equals_zero = extent % extent_size == 0;
        rassert(extent_mod_extent_size_equals_zero);
#endif
        return (extent - start) / extent_size;
    }

    /* Combination free-list and extent map. Contains one entry per extent.
    During the state_reserving_extents phase, each extent has state state_unreserved
    or state state_in_use. When we transition to the state_running phase,
    we link all of the state_unreserved entries in each zone together into an
    extent free list, such that each free entry's 'next_in_free_list' field is the
    offset of the next free extent. */

    segmented_vector_t<extent_info_t, MAX_DATA_EXTENTS> extents;

    int64_t free_list_head;
private:
    int held_extents_;
public:
    int held_extents() const {
        return held_extents_;
    }

public:
    extent_zone_t(int64_t _start, int64_t _end, size_t _extent_size)
        : start(_start), end(_end), extent_size(_extent_size), held_extents_(0)
    {
#ifndef NDEBUG
        bool start_aligned = start % extent_size == 0;
        rassert(start_aligned);
        bool end_aligned = end % extent_size == 0;
        rassert(end_aligned);
#endif
    }

    void reserve_extent(int64_t extent, extent_reference_t *extent_ref_out) {
        unsigned int id = offset_to_id(extent);

        if (id >= extents.get_size()) {
            extent_info_t default_info;
            extents.set_size(id + 1, default_info);
        }

        rassert(extents[id].state() == extent_info_t::state_unreserved);
        extents[id].set_state(extent_info_t::state_in_use);
        make_extent_reference(extent, extent_ref_out);
    }

    void reconstruct_free_list() {
        free_list_head = NULL_OFFSET;

        for (int64_t extent = start; extent < start + (int64_t)(extents.get_size() * extent_size); extent += extent_size) {
            if (extents[offset_to_id(extent)].state() == extent_info_t::state_unreserved) {
                extents[offset_to_id(extent)].set_state(extent_info_t::state_free);
                extents[offset_to_id(extent)].next_in_free_list = free_list_head;
                free_list_head = extent;
                held_extents_++;
            }
        }
    }

    bool gen_extent(extent_reference_t *extent_ref_out) {
        int64_t extent;

        if (free_list_head == NULL_OFFSET) {
            extent = start + extents.get_size() * extent_size;
            if (extent == end) {
                return false;
            }

            extents.set_size(extents.get_size() + 1);
        } else {
            extent = free_list_head;
            free_list_head = extents[offset_to_id(free_list_head)].next_in_free_list;
            held_extents_--;
        }

        extent_info_t *info = &extents[offset_to_id(extent)];
        info->set_state(extent_info_t::state_in_use);

        make_extent_reference(extent, extent_ref_out);

        return true;
    }

    void make_extent_reference(int64_t extent, extent_reference_t *extent_ref_out) {
        unsigned int id = offset_to_id(extent);
        guarantee(id < extents.get_size());
        extent_info_t *info = &extents[id];
        guarantee(info->state() == extent_info_t::state_in_use);
        ++info->extent_use_refcount;
        extent_ref_out->init(extent);
    }

    void release_extent(extent_reference_t *extent_ref) {
        int64_t extent = extent_ref->release();
        extent_info_t *info = &extents[offset_to_id(extent)];
        guarantee(info->state() == extent_info_t::state_in_use);
        guarantee(info->extent_use_refcount > 0);
        --info->extent_use_refcount;
        if (info->extent_use_refcount == 0) {
            info->set_state(extent_info_t::state_free);
            info->next_in_free_list = free_list_head;
            free_list_head = extent;
            held_extents_++;
        }
    }
};

extent_manager_t::extent_manager_t(file_t *file, const log_serializer_on_disk_static_config_t *_static_config,
                                   const log_serializer_dynamic_config_t *_dynamic_config, log_serializer_stats_t *_stats)
    : stats(_stats), extent_size(_static_config->extent_size()), static_config(_static_config),
      dynamic_config(_dynamic_config), dbfile(file), state(state_reserving_extents) {
    guarantee(divides(DEVICE_BLOCK_SIZE, extent_size));

    // TODO: Why does dynamic_config have the possibility of setting a file size?
    if (file->is_block_device() || dynamic_config->file_size > 0) {
        /* If we are given a fixed file size, we pretend to be on a block device. */
        if (!file->is_block_device()) {
            if (file->get_size() <= dynamic_config->file_size) {
                file->set_size(dynamic_config->file_size);
            } else {
                logWRN("File size specified is smaller than the file actually is. To avoid "
                    "risk of smashing database, ignoring file size specification.");
            }
        }

        /* On a block device, chop the block device up into equal-sized zones, the number of
        which is determined by a configuration parameter. */
        size_t zone_size = ceil_aligned(dynamic_config->file_zone_size, extent_size);
<<<<<<< HEAD
        int64_t end = 0;
        while (end != floor_aligned((int64_t)file->get_size(), extent_size)) {
            int64_t start = end;
            end = std::min(start + zone_size, floor_aligned(file->get_size(), extent_size));
=======
        off64_t end = 0;
        while (end != static_cast<off64_t>(floor_aligned(file->get_size(), extent_size))) {
            off64_t start = end;
            end = std::min<off64_t>((start + zone_size), floor_aligned(file->get_size(), extent_size));
>>>>>>> 03efa7aa
            zones.push_back(new extent_zone_t(start, end, extent_size));
        }
    } else {
        /* On an ordinary file on disk, make one "zone" that is large enough to encompass
        any file. */
        guarantee(zones.size() == 0);
        zones.push_back(new extent_zone_t(0, TERABYTE * 1024, extent_size));
    }

    next_zone = 0;
}

extent_manager_t::~extent_manager_t() {
    rassert(state == state_reserving_extents || state == state_shut_down);
}

extent_zone_t *extent_manager_t::zone_for_offset(int64_t offset) {
    assert_thread();
    if (dbfile->is_block_device() || dynamic_config->file_size > 0) {
        size_t zone_size = ceil_aligned(dynamic_config->file_zone_size, extent_size);
        return &zones[offset / zone_size];
    } else {
        /* There is only one zone on a non-block device */
        return &zones[0];
    }
}


void extent_manager_t::reserve_extent(int64_t extent, extent_reference_t *extent_ref) {
    assert_thread();
#ifdef DEBUG_EXTENTS
    debugf("EM %p: Reserve extent %.8lx\n", this, extent);
    debugf("%s", format_backtrace(false).c_str());
#endif
    rassert(state == state_reserving_extents);
    ++stats->pm_extents_in_use;
    stats->pm_bytes_in_use += extent_size;
    zone_for_offset(extent)->reserve_extent(extent, extent_ref);
}

void extent_manager_t::prepare_initial_metablock(metablock_mixin_t *mb) {
    mb->padding = 0;
}

void extent_manager_t::start_existing(UNUSED metablock_mixin_t *last_metablock) {
    assert_thread();
    rassert(state == state_reserving_extents);
    current_transaction = NULL;
    for (boost::ptr_vector<extent_zone_t>::iterator it = zones.begin(); it != zones.end(); ++it) {
        it->reconstruct_free_list();
    }
    state = state_running;

#ifdef DEBUG_EXTENTS
    debugf("EM %p: Start. Extents in use:\n", this);
    for (int64_t extent = 0; extent < (unsigned)(extents.get_size() * extent_size); extent += extent_size) {
        if (extent_info(extent) == EXTENT_IN_USE) {
            fprintf(stderr, "%.8lx ", extent);
        }
    }
    fprintf(stderr, "\n");
#endif
}

void extent_manager_t::prepare_metablock(metablock_mixin_t *metablock) {
    assert_thread();
#ifdef DEBUG_EXTENTS
    debugf("EM %p: Prepare metablock. Extents in use:\n", this);
    for (int64_t extent = 0; extent < (unsigned)(extents.get_size() * extent_size); extent += extent_size) {
        if (extent_info(extent) == EXTENT_IN_USE) {
            fprintf(stderr, "%.8lx ", extent);
        }
    }
    fprintf(stderr, "\n");
#endif
    rassert(state == state_running);
    metablock->padding = 0;
}

void extent_manager_t::shutdown() {
    assert_thread();
#ifdef DEBUG_EXTENTS
    debugf("EM %p: Shutdown. Extents in use:\n", this);
    for (int64_t extent = 0; extent < (unsigned)(extents.get_size() * extent_size); extent += extent_size) {
        if (extent_info(extent) == EXTENT_IN_USE) {
            fprintf(stderr, "%.8lx ", extent);
        }
    }
    fprintf(stderr, "\n");
#endif

    rassert(state == state_running);
    rassert(!current_transaction);
    state = state_shut_down;
}

void extent_manager_t::begin_transaction(extent_transaction_t *out) {
    assert_thread();
    rassert(!current_transaction);
    current_transaction = out;
    out->init();
}

void extent_manager_t::gen_extent(extent_reference_t *extent_ref_out) {
    assert_thread();
    rassert(state == state_running);
    ++stats->pm_extents_in_use;
    stats->pm_bytes_in_use += extent_size;

    extent_reference_t extent_ref;
    int first_zone = next_zone;
    for (;;) {   /* Loop looking for a zone with a free extent */
        bool success = zones[next_zone].gen_extent(&extent_ref);
        next_zone = (next_zone+1) % zones.size();

        if (success) break;

        if (next_zone == first_zone) {
            /* We tried every zone and there were no free extents */
            crash("RethinkDB ran out of disk space.");
        }
    }

    /* In case we are not on a block device */
    dbfile->set_size_at_least(extent_ref.offset() + extent_size);

#ifdef DEBUG_EXTENTS
    debugf("EM %p: Gen extent %.8lx\n", this, extent);
    debugf("%s", format_backtrace(false).c_str());
#endif
    extent_ref_out->init(extent_ref.release());
}

void extent_manager_t::copy_extent_reference(extent_reference_t *extent_ref, extent_reference_t *extent_ref_out) {
    int64_t offset = extent_ref->offset();
    zone_for_offset(offset)->make_extent_reference(offset, extent_ref_out);
}

void extent_manager_t::release_extent_into_transaction(extent_reference_t *extent_ref, extent_transaction_t *txn) {
    release_extent_preliminaries();
    rassert(current_transaction);
    txn->push_extent(extent_ref);
}

void extent_manager_t::release_extent(extent_reference_t *extent_ref) {
    release_extent_preliminaries();
    zone_for_offset(extent_ref->offset())->release_extent(extent_ref);
}

void extent_manager_t::release_extent_preliminaries() {
    assert_thread();
#ifdef DEBUG_EXTENTS
    debugf("EM %p: Release extent %.8lx\n", this, extent);
    debugf("%s", format_backtrace(false).c_str());
#endif
    rassert(state == state_running);
    --stats->pm_extents_in_use;
    stats->pm_bytes_in_use -= extent_size;
}



void extent_manager_t::end_transaction(extent_transaction_t *t) {
    assert_thread();
    rassert(current_transaction == t);
    current_transaction = NULL;
    t->mark_end();
}

void extent_manager_t::commit_transaction(extent_transaction_t *t) {
    assert_thread();
    std::deque<int64_t> extents;
    t->reset(&extents);
    for (std::deque<int64_t>::const_iterator it = extents.begin(); it != extents.end(); ++it) {
        extent_reference_t extent_ref;
        extent_ref.init(*it);
        zone_for_offset(extent_ref.offset())->release_extent(&extent_ref);
    }
}

int extent_manager_t::held_extents() {
    assert_thread();
    int total = 0;

    for (boost::ptr_vector<extent_zone_t>::iterator it = zones.begin(); it != zones.end(); ++it) {
        total += it->held_extents();
    }
    return total;
}<|MERGE_RESOLUTION|>--- conflicted
+++ resolved
@@ -176,17 +176,10 @@
         /* On a block device, chop the block device up into equal-sized zones, the number of
         which is determined by a configuration parameter. */
         size_t zone_size = ceil_aligned(dynamic_config->file_zone_size, extent_size);
-<<<<<<< HEAD
         int64_t end = 0;
-        while (end != floor_aligned((int64_t)file->get_size(), extent_size)) {
+        while (end != static_cast<int64_t>(floor_aligned(file->get_size(), extent_size))) {
             int64_t start = end;
-            end = std::min(start + zone_size, floor_aligned(file->get_size(), extent_size));
-=======
-        off64_t end = 0;
-        while (end != static_cast<off64_t>(floor_aligned(file->get_size(), extent_size))) {
-            off64_t start = end;
-            end = std::min<off64_t>((start + zone_size), floor_aligned(file->get_size(), extent_size));
->>>>>>> 03efa7aa
+            end = std::min<int64_t>(start + zone_size, floor_aligned(file->get_size(), extent_size));
             zones.push_back(new extent_zone_t(start, end, extent_size));
         }
     } else {
