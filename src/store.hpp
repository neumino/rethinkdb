#ifndef __STORE_HPP__
#define __STORE_HPP__

#include "utils.hpp"
#include "arch/arch.hpp"

typedef uint32_t mcflags_t;
typedef uint32_t exptime_t;
typedef uint64_t cas_t;

// Note: Changing this struct changes the format of the data stored on disk.
// If you change this struct, previous stored data will be misinterpreted.
struct store_key_t {
    uint8_t size;
    char contents[0];
    uint16_t full_size() const {
        return size + offsetof(store_key_t, contents);
    }
    void print() const {
        printf("%*.*s", size, size, contents);
    }
};

union store_key_and_buffer_t {
    store_key_t key;
    char buffer[sizeof(store_key_t) + MAX_KEY_SIZE];
};

struct buffer_group_t {
    struct buffer_t {
        ssize_t size;
        void *data;
    };
    std::vector<buffer_t> buffers;
    void add_buffer(size_t s, void *d) {
        buffer_t b;
        b.size = s;
        b.data = d;
        buffers.push_back(b);
    }
    size_t get_size() {
        size_t s = 0;
        for (int i = 0; i < (int)buffers.size(); i++) {
            s += buffers[i].size;
        }
        return s;
    }
};

struct const_buffer_group_t {
    struct buffer_t {
        ssize_t size;
        const void *data;
    };
    std::vector<buffer_t> buffers;
    void add_buffer(size_t s, const void *d) {
        buffer_t b;
        b.size = s;
        b.data = d;
        buffers.push_back(b);
    }
    size_t get_size() {
        size_t s = 0;
        for (int i = 0; i < (int)buffers.size(); i++) {
            s += buffers[i].size;
        }
        return s;
    }
};

struct data_provider_t {
    virtual ~data_provider_t() { }
    virtual size_t get_size() = 0;
    virtual bool get_value(buffer_group_t *dest) = 0;
};

struct store_t {
<<<<<<< HEAD
    /* To get a value from the store, call get() or get_cas(), providing the key you want to get
    and a get_callback_t. If the store finds the value, it will call value(), giving you a
    buffer_group_t holding the value's contents. You must call the provided done_callback_t when
    you are done copying the value out of the buffer_group_t. If you do not call get_cas(), then
    the parameter 'cas' will be undefined and should be ignored. Note that the callback (value() or
    not_found() may be called on any core, so you are responsible for switching to the request
    handler core. */

    //Non-coroutine interface
    struct get_callback_t {
        struct done_callback_t {
            virtual void have_copied_value() = 0;
            virtual ~done_callback_t() {}
        };
        virtual void value(const_buffer_group_t *value, done_callback_t *cb, mcflags_t flags, cas_t cas) = 0;
        virtual void not_found() = 0;

        /* Called if the action is not allowed on the current store. For example if the store is a slave_t */
        virtual void not_allowed() = 0;

        virtual ~get_callback_t() {}
    };
    virtual void get(store_key_t *key, get_callback_t *cb) = 0;
    virtual void get_cas(store_key_t *key, get_callback_t *cb) = 0;
=======
    /* To get a value from the store, call get() or get_cas(), providing the key you want to get.
    The store will return a get_result_t with either the value or NULL. If it returns a value, you
    must call the provided done_callback_t when you are done to release the buffers holding the
    value. If you call get_cas(), the cas will be in the 'cas' member of the get_result_t; if not,
    the value of 'cas' is undefined and should be ignored. */
>>>>>>> 0125348c

    struct get_result_t {
        const_buffer_group_t *buffer; //NULL means not found
        struct done_callback_t {
            virtual void have_copied_value() = 0;
            virtual ~done_callback_t() {}
        } *cb;
        mcflags_t flags;
        cas_t cas;
    };
    virtual get_result_t get(store_key_t *key) = 0;
    virtual get_result_t get_cas(store_key_t *key) = 0;

<<<<<<< HEAD
private:
    struct co_get_callback_t : public get_callback_t {
        get_result_t result;
        coro_t *self;
        co_get_callback_t() : self(coro_t::self()) { }
        virtual void value(const_buffer_group_t *value, done_callback_t *cb, mcflags_t flags, cas_t cas) {
            result.buffer = value;
            result.cb = cb;
            result.flags = flags;
            result.cas = cas;
            self->notify();
        }
        virtual void not_found() {
            result.buffer = NULL;
            self->notify();
        }

        virtual void not_allowed() {
            result.buffer = NULL; //TODO @jdoliner there should be a distinction of why this failed
            self->notify();
        }
    };

public:
    get_result_t co_get(store_key_t *key) {
        co_get_callback_t cb;
        get(key, &cb);
        coro_t::wait();
        return cb.result;
    }

    get_result_t co_get_cas(store_key_t *key) {
        co_get_callback_t cb;
        get_cas(key, &cb);
        coro_t::wait();
        return cb.result;
    }
    
    /* To set a value in the database, call set(), add(), or replace(). Provide a key* for the key
    to be set and a data_provider_t* for the data. Note that the data_provider_t may be called on
    any core, so you must implement core-switching yourself if necessary. The data_provider_t will
    always be called exactly once. Also provide a set_callback_t. */
    
    struct set_callback_t {
        virtual void stored() = 0;
        
        /* Called if you add() and it already exists or you replace() and it doesn't */
        virtual void not_stored() = 0;
        
        /* Called if you cas() and the key does not exist. */
        virtual void not_found() = 0;
        
        /* Called if you cas() and the key was modified since get_cas(). */
        virtual void exists() = 0;
        
        /* Response if the value to be stored is too big */
        virtual void too_large() = 0;
        
        /* Called if the data_provider_t that you gave returned have_failed(). */
        virtual void data_provider_failed() = 0;

        /* Called if the action is not allowed on the current store. For example if the store is a slave_t */
        virtual void not_allowed() = 0;

        virtual ~set_callback_t() {}
=======
    /* To set a value in the database, call set(), add(), or replace(). Provide a key* for the key
    to be set and a data_provider_t* for the data. Note that the data_provider_t may be called on
    any core, so you must implement core-switching yourself if necessary. The data_provider_t will
    always be called exactly once. */

    enum set_result_t {
        /* Returned on success */
        sr_stored,
        /* Returned if you add() and it already exists or you replace() and it doesn't */
        sr_not_stored,
        /* Returned if you cas() and the key does not exist. */
        sr_not_found,
        /* Returned if you cas() and the key was modified since get_cas(). */
        sr_exists,
        /* Returned if the value to be stored is too big */
        sr_too_large,
        /* Returned if the data_provider_t that you gave returned have_failed(). */
        sr_data_provider_failed
>>>>>>> 0125348c
    };

    virtual set_result_t set(store_key_t *key, data_provider_t *data, mcflags_t flags, exptime_t exptime) = 0;
    virtual set_result_t add(store_key_t *key, data_provider_t *data, mcflags_t flags, exptime_t exptime) = 0;
    virtual set_result_t replace(store_key_t *key, data_provider_t *data, mcflags_t flags, exptime_t exptime) = 0;
    virtual set_result_t cas(store_key_t *key, data_provider_t *data, mcflags_t flags, exptime_t exptime, cas_t unique) = 0;

    /* To increment or decrement a value, use incr() or decr(). They're pretty straight-forward. */

<<<<<<< HEAD
        /* Called if the action is not allowed on the current store. For example if the store is a slave_t */
        virtual void not_allowed() = 0;

        virtual ~incr_decr_callback_t() {}
=======
    struct incr_decr_result_t {
        enum result_t {
            idr_success,
            idr_not_found,
            idr_not_numeric
        } res;
        unsigned long long new_value;   // Valid only if idr_success
        incr_decr_result_t() { }
        incr_decr_result_t(result_t r, unsigned long long n = 0) : res(r), new_value(n) { }
>>>>>>> 0125348c
    };
    virtual incr_decr_result_t incr(store_key_t *key, unsigned long long amount) = 0;
    virtual incr_decr_result_t decr(store_key_t *key, unsigned long long amount) = 0;
    
    /* To append or prepend a value, use append() or prepend(). */
    
<<<<<<< HEAD
    struct append_prepend_callback_t {
        virtual void success() = 0;
        virtual void too_large() = 0;
        virtual void not_found() = 0;
        virtual void data_provider_failed() = 0;

        /* Called if the action is not allowed on the current store. For example if the store is a slave_t */
        virtual void not_allowed() = 0;

        virtual ~append_prepend_callback_t() {}
=======
    enum append_prepend_result_t {
        apr_success,
        apr_too_large,
        apr_not_found,
        apr_data_provider_failed
>>>>>>> 0125348c
    };
    virtual append_prepend_result_t append(store_key_t *key, data_provider_t *data) = 0;
    virtual append_prepend_result_t prepend(store_key_t *key, data_provider_t *data) = 0;
    
    /* To delete a key-value pair, use delete(). */
    
<<<<<<< HEAD
    struct delete_callback_t {
        virtual void deleted() = 0;
        virtual void not_found() = 0;

        /* Called if the action is not allowed on the current store. For example if the store is a slave_t */
        virtual void not_allowed() = 0;

        virtual ~delete_callback_t() {}
=======
    enum delete_result_t {
        dr_deleted,
        dr_not_found
>>>>>>> 0125348c
    };

    virtual delete_result_t delete_key(store_key_t *key) = 0;

    /* To start replicating, call replicate() with a replicant_t.
    
    The replicant_t's value() method will be called for every key in the database at the time that
    replicate() is called and for every change that is made after replicate() is called. It may be
    called on any thread(s) and in any order.
    
    To stop replicating, call stop_replicating() with the same replicant. It will be safe to delete
    the replicant only after stopped() is called on it. */
    
    struct replicant_t {
        struct done_callback_t {
            virtual void have_copied_value() = 0;
            virtual ~done_callback_t() {}
        };
        virtual void value(const store_key_t *key, const_buffer_group_t *value, done_callback_t *cb, mcflags_t flags, exptime_t exptime, cas_t cas, repli_timestamp timestamp) = 0;
        virtual void stopped() = 0;
        virtual ~replicant_t() {}
    };
    virtual void replicate(replicant_t *cb, repli_timestamp cutoff) = 0;
    virtual void stop_replicating(replicant_t *cb) = 0;

    virtual ~store_t() {}
};

#endif /* __STORE_HPP__ */<|MERGE_RESOLUTION|>--- conflicted
+++ resolved
@@ -75,38 +75,11 @@
 };
 
 struct store_t {
-<<<<<<< HEAD
-    /* To get a value from the store, call get() or get_cas(), providing the key you want to get
-    and a get_callback_t. If the store finds the value, it will call value(), giving you a
-    buffer_group_t holding the value's contents. You must call the provided done_callback_t when
-    you are done copying the value out of the buffer_group_t. If you do not call get_cas(), then
-    the parameter 'cas' will be undefined and should be ignored. Note that the callback (value() or
-    not_found() may be called on any core, so you are responsible for switching to the request
-    handler core. */
-
-    //Non-coroutine interface
-    struct get_callback_t {
-        struct done_callback_t {
-            virtual void have_copied_value() = 0;
-            virtual ~done_callback_t() {}
-        };
-        virtual void value(const_buffer_group_t *value, done_callback_t *cb, mcflags_t flags, cas_t cas) = 0;
-        virtual void not_found() = 0;
-
-        /* Called if the action is not allowed on the current store. For example if the store is a slave_t */
-        virtual void not_allowed() = 0;
-
-        virtual ~get_callback_t() {}
-    };
-    virtual void get(store_key_t *key, get_callback_t *cb) = 0;
-    virtual void get_cas(store_key_t *key, get_callback_t *cb) = 0;
-=======
     /* To get a value from the store, call get() or get_cas(), providing the key you want to get.
     The store will return a get_result_t with either the value or NULL. If it returns a value, you
     must call the provided done_callback_t when you are done to release the buffers holding the
     value. If you call get_cas(), the cas will be in the 'cas' member of the get_result_t; if not,
     the value of 'cas' is undefined and should be ignored. */
->>>>>>> 0125348c
 
     struct get_result_t {
         const_buffer_group_t *buffer; //NULL means not found
@@ -120,73 +93,6 @@
     virtual get_result_t get(store_key_t *key) = 0;
     virtual get_result_t get_cas(store_key_t *key) = 0;
 
-<<<<<<< HEAD
-private:
-    struct co_get_callback_t : public get_callback_t {
-        get_result_t result;
-        coro_t *self;
-        co_get_callback_t() : self(coro_t::self()) { }
-        virtual void value(const_buffer_group_t *value, done_callback_t *cb, mcflags_t flags, cas_t cas) {
-            result.buffer = value;
-            result.cb = cb;
-            result.flags = flags;
-            result.cas = cas;
-            self->notify();
-        }
-        virtual void not_found() {
-            result.buffer = NULL;
-            self->notify();
-        }
-
-        virtual void not_allowed() {
-            result.buffer = NULL; //TODO @jdoliner there should be a distinction of why this failed
-            self->notify();
-        }
-    };
-
-public:
-    get_result_t co_get(store_key_t *key) {
-        co_get_callback_t cb;
-        get(key, &cb);
-        coro_t::wait();
-        return cb.result;
-    }
-
-    get_result_t co_get_cas(store_key_t *key) {
-        co_get_callback_t cb;
-        get_cas(key, &cb);
-        coro_t::wait();
-        return cb.result;
-    }
-    
-    /* To set a value in the database, call set(), add(), or replace(). Provide a key* for the key
-    to be set and a data_provider_t* for the data. Note that the data_provider_t may be called on
-    any core, so you must implement core-switching yourself if necessary. The data_provider_t will
-    always be called exactly once. Also provide a set_callback_t. */
-    
-    struct set_callback_t {
-        virtual void stored() = 0;
-        
-        /* Called if you add() and it already exists or you replace() and it doesn't */
-        virtual void not_stored() = 0;
-        
-        /* Called if you cas() and the key does not exist. */
-        virtual void not_found() = 0;
-        
-        /* Called if you cas() and the key was modified since get_cas(). */
-        virtual void exists() = 0;
-        
-        /* Response if the value to be stored is too big */
-        virtual void too_large() = 0;
-        
-        /* Called if the data_provider_t that you gave returned have_failed(). */
-        virtual void data_provider_failed() = 0;
-
-        /* Called if the action is not allowed on the current store. For example if the store is a slave_t */
-        virtual void not_allowed() = 0;
-
-        virtual ~set_callback_t() {}
-=======
     /* To set a value in the database, call set(), add(), or replace(). Provide a key* for the key
     to be set and a data_provider_t* for the data. Note that the data_provider_t may be called on
     any core, so you must implement core-switching yourself if necessary. The data_provider_t will
@@ -204,8 +110,7 @@
         /* Returned if the value to be stored is too big */
         sr_too_large,
         /* Returned if the data_provider_t that you gave returned have_failed(). */
-        sr_data_provider_failed
->>>>>>> 0125348c
+        sr_data_provider_failed,
     };
 
     virtual set_result_t set(store_key_t *key, data_provider_t *data, mcflags_t flags, exptime_t exptime) = 0;
@@ -215,12 +120,6 @@
 
     /* To increment or decrement a value, use incr() or decr(). They're pretty straight-forward. */
 
-<<<<<<< HEAD
-        /* Called if the action is not allowed on the current store. For example if the store is a slave_t */
-        virtual void not_allowed() = 0;
-
-        virtual ~incr_decr_callback_t() {}
-=======
     struct incr_decr_result_t {
         enum result_t {
             idr_success,
@@ -230,51 +129,26 @@
         unsigned long long new_value;   // Valid only if idr_success
         incr_decr_result_t() { }
         incr_decr_result_t(result_t r, unsigned long long n = 0) : res(r), new_value(n) { }
->>>>>>> 0125348c
     };
     virtual incr_decr_result_t incr(store_key_t *key, unsigned long long amount) = 0;
     virtual incr_decr_result_t decr(store_key_t *key, unsigned long long amount) = 0;
     
     /* To append or prepend a value, use append() or prepend(). */
     
-<<<<<<< HEAD
-    struct append_prepend_callback_t {
-        virtual void success() = 0;
-        virtual void too_large() = 0;
-        virtual void not_found() = 0;
-        virtual void data_provider_failed() = 0;
-
-        /* Called if the action is not allowed on the current store. For example if the store is a slave_t */
-        virtual void not_allowed() = 0;
-
-        virtual ~append_prepend_callback_t() {}
-=======
     enum append_prepend_result_t {
         apr_success,
         apr_too_large,
         apr_not_found,
         apr_data_provider_failed
->>>>>>> 0125348c
     };
     virtual append_prepend_result_t append(store_key_t *key, data_provider_t *data) = 0;
     virtual append_prepend_result_t prepend(store_key_t *key, data_provider_t *data) = 0;
     
     /* To delete a key-value pair, use delete(). */
     
-<<<<<<< HEAD
-    struct delete_callback_t {
-        virtual void deleted() = 0;
-        virtual void not_found() = 0;
-
-        /* Called if the action is not allowed on the current store. For example if the store is a slave_t */
-        virtual void not_allowed() = 0;
-
-        virtual ~delete_callback_t() {}
-=======
     enum delete_result_t {
         dr_deleted,
         dr_not_found
->>>>>>> 0125348c
     };
 
     virtual delete_result_t delete_key(store_key_t *key) = 0;
