--- conflicted
+++ resolved
@@ -185,28 +185,10 @@
     realtime_queue_.push(boost::bind(&btree_key_value_store_t::change, kvs_, mut, castime, token));
 }
 
-<<<<<<< HEAD
-void backfill_storer_t::realtime_sarc(const store_key_t& key, boost::shared_ptr<data_provider_t> data,
-        mcflags_t flags, exptime_t exptime, castime_t castime, add_policy_t add_policy,
-        replace_policy_t replace_policy, cas_t old_cas) {
-    block_pm_duration set_timer(&pm_slave_rt_sarc);
-
-    sarc_mutation_t mut;
-    mut.key = key;
-    mut.data = data;
-    mut.flags = flags;
-    mut.exptime = exptime;
-    mut.add_policy = add_policy;
-    mut.replace_policy = replace_policy;
-    mut.old_cas = old_cas;
-
-    internal_store_.handover(new mutation_t(mut), castime);
-=======
 void backfill_storer_t::realtime_sarc(sarc_mutation_t& m, castime_t castime, order_token_t token) {
     order_sink_.check_out(token);
     block_pm_duration timer(&pm_replication_slave_realtime_enqueue);
     realtime_queue_.push(boost::bind(&btree_key_value_store_t::change, kvs_, m, castime, token));
->>>>>>> 5d08aef2
 }
 
 void backfill_storer_t::realtime_incr_decr(incr_decr_kind_t kind, const store_key_t &key, uint64_t amount,
@@ -221,13 +203,8 @@
 }
 
 void backfill_storer_t::realtime_append_prepend(append_prepend_kind_t kind, const store_key_t &key,
-<<<<<<< HEAD
-        boost::shared_ptr<data_provider_t> data, castime_t castime) {
-    block_pm_duration set_timer(&pm_slave_rt_app_prep);
-=======
-                                                unique_ptr_t<data_provider_t> data, castime_t castime, order_token_t token) {
-    order_sink_.check_out(token);
->>>>>>> 5d08aef2
+                                                boost::shared_ptr<data_provider_t> data, castime_t castime, order_token_t token) {
+    order_sink_.check_out(token);
     append_prepend_mutation_t mut;
     mut.key = key;
     mut.data = data;
