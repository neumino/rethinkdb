// Copyright 2010-2013 RethinkDB, all rights reserved.
#include "unittest/gtest.hpp"

#include "clustering/immediate_consistency/branch/broadcaster.hpp"
#include "clustering/immediate_consistency/branch/listener.hpp"
#include "clustering/immediate_consistency/branch/replier.hpp"
#include "clustering/immediate_consistency/query/master.hpp"
#include "clustering/immediate_consistency/query/master_access.hpp"
#include "unittest/branch_history_manager.hpp"
#include "unittest/clustering_utils.hpp"
#include "mock/dummy_protocol.hpp"
#include "unittest/unittest_utils.hpp"

using mock::dummy_protocol_t;

namespace unittest {

namespace {

boost::optional<boost::optional<broadcaster_business_card_t<dummy_protocol_t> > > wrap_in_optional(
        const boost::optional<broadcaster_business_card_t<dummy_protocol_t> > &inner) {
    return boost::optional<boost::optional<broadcaster_business_card_t<dummy_protocol_t> > >(inner);
}

}   /* anonymous namespace */

/* The `ReadWrite` test sends some reads and writes to some shards via a
`master_access_t`. */

static void run_read_write_test() {
    order_source_t order_source;

    /* Set up a cluster so mailboxes can be created */
    simple_mailbox_cluster_t cluster;

    /* Set up branch history tracker */
    in_memory_branch_history_manager_t<dummy_protocol_t> branch_history_manager;

    scoped_ptr_t<io_backender_t> io_backender;
    make_io_backender(aio_default, &io_backender);

    /* Set up a branch */
<<<<<<< HEAD
    test_store_t<dummy_protocol_t> initial_store(io_backender.get(), &order_source, static_cast<dummy_protocol_t::context_t *>(NULL));
=======
    test_store_t<dummy_protocol_t> initial_store(io_backender.get(), &order_source);
>>>>>>> 0b501451
    cond_t interruptor;
    broadcaster_t<dummy_protocol_t> broadcaster(cluster.get_mailbox_manager(),
                                                &branch_history_manager,
                                                &initial_store.store,
                                                &get_global_perfmon_collection(),
                                                &order_source,
                                                &interruptor);

    watchable_variable_t<boost::optional<broadcaster_business_card_t<dummy_protocol_t> > > broadcaster_metadata_controller(
        boost::optional<broadcaster_business_card_t<dummy_protocol_t> >(broadcaster.get_business_card()));

    listener_t<dummy_protocol_t> initial_listener(
        base_path_t("."),
        io_backender.get(),
        cluster.get_mailbox_manager(),
        broadcaster_metadata_controller.get_watchable()->subview(&wrap_in_optional),
        &branch_history_manager,
        &broadcaster,
        &get_global_perfmon_collection(),
        &interruptor,
        &order_source);

    replier_t<dummy_protocol_t> initial_replier(&initial_listener, cluster.get_mailbox_manager(), &branch_history_manager);

    /* Set up a master */
    class : public master_t<dummy_protocol_t>::ack_checker_t {
    public:
        bool is_acceptable_ack_set(const std::set<peer_id_t> &set) {
            return set.size() >= 1;
        }
    } ack_checker;
    master_t<dummy_protocol_t> master(cluster.get_mailbox_manager(), &ack_checker, mock::a_thru_z_region(), &broadcaster);

    /* Set up a master access */
    watchable_variable_t<boost::optional<boost::optional<master_business_card_t<dummy_protocol_t> > > > master_directory_view(
        boost::make_optional(boost::make_optional(master.get_business_card())));
    cond_t non_interruptor;
    master_access_t<dummy_protocol_t> master_access(
        cluster.get_mailbox_manager(),
        master_directory_view.get_watchable(),
        &non_interruptor);

    /* Send some writes to the namespace */
    std::map<std::string, std::string> inserter_state;
    test_inserter_t inserter(
        &master_access,
        &dummy_key_gen,
        &order_source,
        "run_read_write_test(clustering_query.cc)/inserter",
        &inserter_state);
    nap(100);
    inserter.stop();

    /* Now send some reads */
    for (std::map<std::string, std::string>::iterator it = inserter.values_inserted->begin();
            it != inserter.values_inserted->end(); it++) {
        dummy_protocol_t::read_t r;
        dummy_protocol_t::read_response_t rr;
        r.keys.keys.insert(it->first);
        // TODO: What's with this fake interruptor?
        cond_t fake_interruptor;
        fifo_enforcer_sink_t::exit_read_t read_token;
        master_access.new_read_token(&read_token);
        master_access.read(r, &rr,
                           order_source.check_in("unittest::run_read_write_test(clustering_query.cc)").with_read_mode(),
                           &read_token,
                           &fake_interruptor);
        EXPECT_EQ(it->second, rr.values[it->first]);
    }
}

TEST(ClusteringQuery, ReadWrite) {
    unittest::run_in_thread_pool(&run_read_write_test);
}

static void run_broadcaster_problem_test() {
    order_source_t order_source;

    /* Set up a cluster so mailboxes can be created */
    simple_mailbox_cluster_t cluster;

    /* Set up metadata meeting-places */
    in_memory_branch_history_manager_t<dummy_protocol_t> branch_history_manager;

    // io backender.
    scoped_ptr_t<io_backender_t> io_backender;
    make_io_backender(aio_default, &io_backender);

    /* Set up a branch */
<<<<<<< HEAD
    test_store_t<dummy_protocol_t> initial_store(io_backender.get(), &order_source, static_cast<dummy_protocol_t::context_t *>(NULL));
=======
    test_store_t<dummy_protocol_t> initial_store(io_backender.get(), &order_source);
>>>>>>> 0b501451
    cond_t interruptor;
    broadcaster_t<dummy_protocol_t> broadcaster(cluster.get_mailbox_manager(),
                                                &branch_history_manager,
                                                &initial_store.store,
                                                &get_global_perfmon_collection(),
                                                &order_source,
                                                &interruptor);

    watchable_variable_t<boost::optional<boost::optional<broadcaster_business_card_t<dummy_protocol_t> > > > broadcaster_metadata_controller(
        boost::optional<boost::optional<broadcaster_business_card_t<dummy_protocol_t> > >(broadcaster.get_business_card()));

    listener_t<dummy_protocol_t> initial_listener(
        base_path_t("."),
        io_backender.get(),
        cluster.get_mailbox_manager(),
        broadcaster_metadata_controller.get_watchable(),
        &branch_history_manager,
        &broadcaster,
        &get_global_perfmon_collection(),
        &interruptor,
        &order_source);

    replier_t<dummy_protocol_t> initial_replier(&initial_listener, cluster.get_mailbox_manager(), &branch_history_manager);

    /* Set up a master. The ack checker is impossible to satisfy, so every
    write will return an error. */
    class : public master_t<dummy_protocol_t>::ack_checker_t {
    public:
        bool is_acceptable_ack_set(const std::set<peer_id_t> &) {
            return false;
        }
    } ack_checker;
    master_t<dummy_protocol_t> master(cluster.get_mailbox_manager(), &ack_checker, mock::a_thru_z_region(), &broadcaster);

    /* Set up a master access */
    watchable_variable_t<boost::optional<boost::optional<master_business_card_t<dummy_protocol_t> > > > master_directory_view(
        boost::make_optional(boost::make_optional(master.get_business_card())));
    cond_t non_interruptor_2;
    master_access_t<dummy_protocol_t> master_access(
        cluster.get_mailbox_manager(),
        master_directory_view.get_watchable(),
        &non_interruptor_2);

    /* Confirm that it throws an exception */
    dummy_protocol_t::write_t w;
    dummy_protocol_t::write_response_t wr;
    w.values["a"] = "b";
    cond_t non_interruptor;
    fifo_enforcer_sink_t::exit_write_t write_token;
    master_access.new_write_token(&write_token);
    try {
        master_access.write(w, &wr,
            order_source.check_in("unittest::run_broadcaster_problem_test(clustering_query.cc)"),
            &write_token,
            &non_interruptor);
        ADD_FAILURE() << "That was supposed to fail.";
    } catch (cannot_perform_query_exc_t e) {
        /* expected */
    }
}

TEST(ClusteringQuery, BroadcasterProblem) {
    unittest::run_in_thread_pool(&run_broadcaster_problem_test);
}

}   /* namespace unittest */
<|MERGE_RESOLUTION|>--- conflicted
+++ resolved
@@ -40,11 +40,7 @@
     make_io_backender(aio_default, &io_backender);
 
     /* Set up a branch */
-<<<<<<< HEAD
     test_store_t<dummy_protocol_t> initial_store(io_backender.get(), &order_source, static_cast<dummy_protocol_t::context_t *>(NULL));
-=======
-    test_store_t<dummy_protocol_t> initial_store(io_backender.get(), &order_source);
->>>>>>> 0b501451
     cond_t interruptor;
     broadcaster_t<dummy_protocol_t> broadcaster(cluster.get_mailbox_manager(),
                                                 &branch_history_manager,
@@ -134,11 +130,7 @@
     make_io_backender(aio_default, &io_backender);
 
     /* Set up a branch */
-<<<<<<< HEAD
     test_store_t<dummy_protocol_t> initial_store(io_backender.get(), &order_source, static_cast<dummy_protocol_t::context_t *>(NULL));
-=======
-    test_store_t<dummy_protocol_t> initial_store(io_backender.get(), &order_source);
->>>>>>> 0b501451
     cond_t interruptor;
     broadcaster_t<dummy_protocol_t> broadcaster(cluster.get_mailbox_manager(),
                                                 &branch_history_manager,
