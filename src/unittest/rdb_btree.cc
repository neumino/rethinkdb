--- conflicted
+++ resolved
@@ -196,7 +196,7 @@
             sindex_block.get(), txn.get());
 }
 
-void check_keys_are_present(btree_store_t<rdb_protocol_t> *store,
+void _check_keys_are_present(btree_store_t<rdb_protocol_t> *store,
         std::string sindex_id) {
     cond_t dummy_interruptor;
     for (int i = 0; i < TOTAL_KEYS_TO_INSERT; ++i) {
@@ -221,23 +221,14 @@
         rdb_protocol_t::rget_read_response_t res;
         double ii = i * i;
         rdb_rget_slice(store->get_sindex_slice(sindex_id),
-<<<<<<< HEAD
-               rdb_protocol_t::sindex_key_range(store_key_t(cJSON_print_primary(scoped_cJSON_t(cJSON_CreateNumber(i * i)).get(), backtrace_t())),
-                                                store_key_t(cJSON_print_primary(scoped_cJSON_t(cJSON_CreateNumber(i * i)).get(), backtrace_t()))),
-               txn.get(), sindex_sb.get(), NULL, rdb_protocol_details::transform_t(),
-               boost::optional<rdb_protocol_details::terminal_t>(), ASCENDING, &res);
-
-        rdb_protocol_t::rget_read_response_t::stream_t *stream = boost::get<rdb_protocol_t::rget_read_response_t::stream_t>(&res.result);
-=======
             rdb_protocol_t::sindex_key_range(
                 store_key_t(make_counted<const ql::datum_t>(ii)->print_primary()),
                 store_key_t(make_counted<const ql::datum_t>(ii)->print_primary())),
             txn.get(), sindex_sb.get(), NULL, rdb_protocol_details::transform_t(),
-            boost::optional<rdb_protocol_details::terminal_t>(), FORWARD, &res);
+            boost::optional<rdb_protocol_details::terminal_t>(), ASCENDING, &res);
 
         rdb_protocol_t::rget_read_response_t::stream_t *stream
             = boost::get<rdb_protocol_t::rget_read_response_t::stream_t>(&res.result);
->>>>>>> 4ddbcd83
         ASSERT_TRUE(stream != NULL);
         ASSERT_EQ(1ul, stream->size());
 
@@ -247,7 +238,20 @@
     }
 }
 
-void check_keys_are_NOT_present(btree_store_t<rdb_protocol_t> *store,
+void check_keys_are_present(btree_store_t<rdb_protocol_t> *store,
+        std::string sindex_id) {
+    for (int i = 0; i < MAX_RETRIES_FOR_SINDEX_POSTCONSTRUCT; ++i) {
+        try {
+            _check_keys_are_present(store, sindex_id);
+        } catch (const sindex_not_post_constructed_exc_t&) { }
+        /* Unfortunately we don't have an easy way right now to tell if the
+         * sindex has actually been postconstructed so we just need to
+         * check by polling. */
+        nap(100);
+    }
+}
+
+void _check_keys_are_NOT_present(btree_store_t<rdb_protocol_t> *store,
         std::string sindex_id) {
     /* Check that we don't have any of the keys (we just deleted them all) */
     cond_t dummy_interruptor;
@@ -273,25 +277,29 @@
         rdb_protocol_t::rget_read_response_t res;
         double ii = i * i;
         rdb_rget_slice(store->get_sindex_slice(sindex_id),
-<<<<<<< HEAD
-               rdb_protocol_t::sindex_key_range(store_key_t(cJSON_print_primary(scoped_cJSON_t(cJSON_CreateNumber(i * i)).get(), backtrace_t())),
-                                                store_key_t(cJSON_print_primary(scoped_cJSON_t(cJSON_CreateNumber(i * i)).get(), backtrace_t()))),
-               txn.get(), sindex_sb.get(), NULL, rdb_protocol_details::transform_t(),
-               boost::optional<rdb_protocol_details::terminal_t>(), ASCENDING, &res);
-
-        rdb_protocol_t::rget_read_response_t::stream_t *stream = boost::get<rdb_protocol_t::rget_read_response_t::stream_t>(&res.result);
-=======
             rdb_protocol_t::sindex_key_range(
                 store_key_t(make_counted<const ql::datum_t>(ii)->print_primary()),
                 store_key_t(make_counted<const ql::datum_t>(ii)->print_primary())),
             txn.get(), sindex_sb.get(), NULL, rdb_protocol_details::transform_t(),
-            boost::optional<rdb_protocol_details::terminal_t>(), FORWARD, &res);
+            boost::optional<rdb_protocol_details::terminal_t>(), ASCENDING, &res);
 
         rdb_protocol_t::rget_read_response_t::stream_t *stream
             = boost::get<rdb_protocol_t::rget_read_response_t::stream_t>(&res.result);
->>>>>>> 4ddbcd83
         ASSERT_TRUE(stream != NULL);
         ASSERT_EQ(0ul, stream->size());
+    }
+}
+
+void check_keys_are_NOT_present(btree_store_t<rdb_protocol_t> *store,
+        std::string sindex_id) {
+    for (int i = 0; i < MAX_RETRIES_FOR_SINDEX_POSTCONSTRUCT; ++i) {
+        try {
+            _check_keys_are_NOT_present(store, sindex_id);
+        } catch (const sindex_not_post_constructed_exc_t&) { }
+        /* Unfortunately we don't have an easy way right now to tell if the
+         * sindex has actually been postconstructed so we just need to
+         * check by polling. */
+        nap(100);
     }
 }
 
@@ -332,16 +340,7 @@
             &background_inserts_done);
     background_inserts_done.wait();
 
-    for (int i = 0; i < MAX_RETRIES_FOR_SINDEX_POSTCONSTRUCT; ++i) {
-        try {
-            check_keys_are_present(&store, sindex_id);
-        } catch (const sindex_not_post_constructed_exc_t&) {
-            /* Unfortunately we don't have an easy way right now to tell if the
-             * sindex has actually been postconstructed so we just need to
-             * check by polling. */
-            nap(100);
-        }
-    }
+    check_keys_are_present(&store, sindex_id);
 }
 
 TEST(RDBBtree, SindexPostConstruct) {
