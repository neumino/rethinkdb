#include "buffer_cache/mirrored/patch_disk_storage.hpp"

#include "errors.hpp"
#include <boost/bind.hpp>

#include "arch/coroutines.hpp"
#include "buffer_cache/mirrored/mirrored.hpp"
#include "buffer_cache/buffer_cache.hpp"

const block_magic_t mc_config_block_t::expected_magic = { { 'm','c','f','g' } };

void patch_disk_storage_t::create(serializer_t *serializer, block_id_t start_id, mirrored_cache_static_config_t *config) {

    /* Prepare the config block */
    mc_config_block_t *c = reinterpret_cast<mc_config_block_t *>(serializer->malloc());
    bzero(c, serializer->get_block_size().value());
    c->magic = mc_config_block_t::expected_magic;
    c->cache = *config;

    serializer_t::write_t write = serializer_t::write_t::make(
        start_id,
        repli_timestamp_t::invalid,
        c,
        false,
        NULL);

    /* Write it to the serializer */
    on_thread_t switcher(serializer->home_thread());

    struct : public serializer_t::write_txn_callback_t, public cond_t {
        void on_serializer_write_txn() { pulse(); }
    } cb;
    if (!serializer->do_write(&write, 1, DEFAULT_DISK_ACCOUNT, &cb)) cb.wait();

    serializer->free(c);
}

patch_disk_storage_t::patch_disk_storage_t(mc_cache_t &_cache, block_id_t start_id) :
    cache(_cache), first_block(start_id + 1)
{
    active_log_block = 0;
    next_patch_offset = 0;

    // Read the existing config block & determine which blocks are alive
    {
        on_thread_t switcher(cache.serializer->home_thread());

        // Load and parse config block
        mc_config_block_t *config_block = reinterpret_cast<mc_config_block_t *>(cache.serializer->malloc());
<<<<<<< HEAD
        // FIXME (rntz) should this be using DEFAULT_DISK_ACCOUNT?
        cache.serializer->block_read(cache.serializer->index_read(start_id), (void*)config_block, DEFAULT_DISK_ACCOUNT);
        guarantee(check_magic<mc_config_block_t>(config_block->magic), "Invalid mirrored cache config block magic");
=======
        struct : public serializer_t::read_callback_t, public cond_t {
            void on_serializer_read() { pulse(); }
        } cb;
        if (!cache.serializer->do_read(start_id, config_block, DEFAULT_DISK_ACCOUNT, &cb)) cb.wait();
        guarantee(mc_config_block_t::expected_magic == config_block->magic, "Invalid mirrored cache config block magic");
>>>>>>> 689e7367
        number_of_blocks = config_block->cache.n_patch_log_blocks;
        cache.serializer->free(config_block);

        if ((unsigned long long)number_of_blocks > (unsigned long long)cache.dynamic_config.max_size / cache.get_block_size().ser_value()) {
            fail_due_to_user_error("The cache of size %d blocks is too small to hold this database's diff log of %d blocks.",
                (int)(cache.dynamic_config.max_size / cache.get_block_size().ser_value()),
                (int)(number_of_blocks));
        }

        if (number_of_blocks == 0)
            return;

        // Determine which blocks are alive
        block_is_empty.resize(number_of_blocks, false);
        for (block_id_t current_block = first_block; current_block < first_block + number_of_blocks; ++current_block) {
            block_is_empty[current_block - first_block] = cache.serializer->get_delete_bit(current_block);
        }
    }

    // We manage our block IDs separately from the normal mechanism, but they are still in the same
    // ID-space. So we have to reserve the block IDs. TODO: We should use a separate ID-space.
    for (block_id_t current_block = first_block; current_block < first_block + number_of_blocks; ++current_block) {
        if (block_is_empty[current_block - first_block]) {
            cache.free_list.reserve_block_id(current_block);
        }
    }

    // Preload log blocks so that they get read from disk in parallel
    // TODO: This doesn't synergize very well with read-ahead. The blocks are likely to all be
    // close together on disk, but no read-ahead callback has been installed. It's bad that we
    // now have two different ways to preload blocks from disk, and we should fix that.
    for (block_id_t current_block = first_block; current_block < first_block + number_of_blocks; ++current_block) {
        if (!block_is_empty[current_block - first_block]) {
            /* This automatically starts reading the block from disk and registers it with the cache. */
            new mc_inner_buf_t(&cache, current_block, true, cache.reads_io_account.get());
        }
    }

    // Load all log blocks into memory
    for (block_id_t current_block = first_block; current_block < first_block + number_of_blocks; ++current_block) {
        if (block_is_empty[current_block - first_block]) {
            // Initialize a new log block here
            new mc_inner_buf_t(&cache, current_block, cache.get_current_version_id(), repli_timestamp_t::invalid);

            log_block_bufs.push_back(acquire_block_no_locking(current_block));

            init_log_block(current_block);

        } else {
            log_block_bufs.push_back(acquire_block_no_locking(current_block));

            // Check that this is a valid log block
            mc_buf_t *log_buf = log_block_bufs[current_block - first_block];
            const void *buf_data = log_buf->get_data_read();
            guarantee(strncmp(reinterpret_cast<const char *>(buf_data), LOG_BLOCK_MAGIC, sizeof(LOG_BLOCK_MAGIC)) == 0);
        }
    }
    rassert(log_block_bufs.size() == number_of_blocks);

    set_active_log_block(first_block);
}

patch_disk_storage_t::~patch_disk_storage_t() {
    for (size_t i = 0; i < log_block_bufs.size(); ++i)
        log_block_bufs[i]->release();
    log_block_bufs.clear();
}

// Loads on-disk data into memory
void patch_disk_storage_t::load_patches(patch_memory_storage_t &in_memory_storage) {
    rassert(log_block_bufs.size() == number_of_blocks);
    cache.assert_thread();
    if (number_of_blocks == 0)
        return;

    std::map<block_id_t, std::list<buf_patch_t*> > patch_map;

    // Scan through all log blocks, build a map block_id -> patch list
    for (block_id_t current_block = first_block; current_block < first_block + number_of_blocks; ++current_block) {
        mc_buf_t *log_buf = log_block_bufs[current_block - first_block];
        const void *buf_data = log_buf->get_data_read();
        guarantee(strncmp(reinterpret_cast<const char *>(buf_data), LOG_BLOCK_MAGIC, sizeof(LOG_BLOCK_MAGIC)) == 0);
        uint16_t current_offset = sizeof(LOG_BLOCK_MAGIC);
        while (current_offset + buf_patch_t::get_min_serialized_size() < cache.get_block_size().value()) {
            buf_patch_t *patch = buf_patch_t::load_patch(cache.get_block_size(), reinterpret_cast<const char *>(buf_data) + current_offset);
            if (!patch) {
                break;
            }
            else {
                current_offset += patch->get_serialized_size();
                // Only store the patch if the corresponding block still exists
                // (otherwise we'd get problems when flushing the log, as deleted blocks would cause an error)
                rassert(get_thread_id() == cache.home_thread());
                coro_t::move_to_thread(cache.serializer->home_thread());
                bool block_in_use = !cache.serializer->get_delete_bit(patch->get_block_id());
                coro_t::move_to_thread(cache.home_thread());
                if (block_in_use)
                    patch_map[patch->get_block_id()].push_back(patch);
                else
                    delete patch;
            }
        }
    }

    for (std::map<block_id_t, std::list<buf_patch_t*> >::iterator patch_list = patch_map.begin(); patch_list != patch_map.end(); ++patch_list) {
        // Sort the list to get patches in the right order
        patch_list->second.sort(dereferencing_buf_patch_compare_t());

        // Store list into in_core_storage
        in_memory_storage.load_block_patch_list(patch_list->first, patch_list->second);
    }
}

// Returns true on success, false if patch could not be stored (e.g. because of insufficient free space in log)
// This function never blocks and must only be called while the flush_lock is held.
bool patch_disk_storage_t::store_patch(buf_patch_t &patch, const ser_block_sequence_id_t current_block_block_sequence_id) {
    rassert(log_block_bufs.size() == number_of_blocks);
    cache.assert_thread();
    rassert(patch.get_block_sequence_id() == NULL_SER_BLOCK_SEQUENCE_ID);
    patch.set_block_sequence_id(current_block_block_sequence_id);

    if (number_of_blocks == 0)
        return false;

    // Check if we have sufficient free space in the current log block to store the patch
    const size_t patch_serialized_size = patch.get_serialized_size();
    rassert(cache.get_block_size().value() >= (size_t)next_patch_offset);
    size_t free_space = cache.get_block_size().value() - (size_t)next_patch_offset;
    if (patch_serialized_size > free_space) {
        // Try reclaiming some space (this usually switches to another log block)
        const block_id_t initial_log_block = active_log_block;
        const uint16_t initial_next_patch_offset = next_patch_offset;

        reclaim_space(patch_serialized_size);

        free_space = cache.get_block_size().value() - (size_t)next_patch_offset;

        // Enforce a certain fraction of the block to be freed up. If that is not possible
        // we rather fail than continue trying to free up space for the following patches,
        // as the latter might make everything very inefficient.
        const size_t min_reclaimed_space = cache.get_block_size().value() / 3;

        // Check if enough space could be reclaimed
        if (std::max(patch_serialized_size, min_reclaimed_space) > free_space) {
            // No success :-(
            // We go back to the initial block to make sure that this one gets flushed
            // when flush_n_oldest_blocks is called next (as it is obviously full)...
            active_log_block = initial_log_block;
            next_patch_offset = initial_next_patch_offset;
            return false;
        }
    }

    // Serialize patch at next_patch_offset, increase offset
    mc_buf_t *log_buf = log_block_bufs[active_log_block - first_block];
    rassert(log_buf);
    block_is_empty[active_log_block - first_block] = false;

    void *buf_data = log_buf->get_data_major_write();
    patch.serialize(reinterpret_cast<char *>(buf_data) + next_patch_offset);
    next_patch_offset += patch_serialized_size;

    return true;
}

// This function might block while it acquires old blocks from disk.
void patch_disk_storage_t::clear_n_oldest_blocks(unsigned int n) {
    rassert(log_block_bufs.size() == number_of_blocks);
    cache.assert_thread();

    if (number_of_blocks == 0)
        return;

    n = std::min(number_of_blocks, n);

    waiting_for_clear = 0;
    // Flush the n oldest blocks
    for (block_id_t i = 1; i <= n; ++i) {
        block_id_t current_block = active_log_block + i;
        if (current_block >= first_block + number_of_blocks)
            current_block -= number_of_blocks;

        if (!block_is_empty[current_block - first_block]) {
            ++waiting_for_clear;
            coro_t::spawn(boost::bind(&patch_disk_storage_t::clear_block, this, current_block, coro_t::self()));
        }
    }
    if (waiting_for_clear > 0)
        coro_t::wait();

    // If we affected the active block, we have to reset next_patch_offset
    if (n == number_of_blocks)
        set_active_log_block(active_log_block);
}

void patch_disk_storage_t::compress_n_oldest_blocks(unsigned int n) {
    rassert(log_block_bufs.size() == number_of_blocks);
    cache.assert_thread();

    if (number_of_blocks == 0)
        return;

    n = std::min(number_of_blocks, n);

    // Compress the n oldest blocks
    for (block_id_t i = 1; i <= n; ++i) {
        block_id_t current_block = active_log_block + i;
        if (current_block >= first_block + number_of_blocks)
            current_block -= number_of_blocks;

        if (!block_is_empty[current_block - first_block]) {
            compress_block(current_block);
        }
    }

    // If we affected the active block, we have to reset next_patch_offset
    if (n == number_of_blocks)
        set_active_log_block(active_log_block);
}

unsigned int patch_disk_storage_t::get_number_of_log_blocks() const {
    return (unsigned int)number_of_blocks;
}

// TODO: Why do we not use space_required?
void patch_disk_storage_t::reclaim_space(UNUSED const size_t space_required) {
    block_id_t compress_block_id = select_log_block_for_compression();
    if (!block_is_empty[compress_block_id - first_block])
        compress_block(compress_block_id);
    set_active_log_block(compress_block_id);
}

block_id_t patch_disk_storage_t::select_log_block_for_compression() {
    block_id_t result = active_log_block + 1;
    if (result >= first_block + number_of_blocks) {
        result -= number_of_blocks;
    }
    return result;
}

void patch_disk_storage_t::compress_block(const block_id_t log_block_id) {
    cache.assert_thread();

    std::vector<buf_patch_t*> live_patches;
    live_patches.reserve(cache.get_block_size().value() / 30);

    // Scan over the block and save patches that we want to preserve
    mc_buf_t *log_buf = log_block_bufs[log_block_id - first_block];
    void *buf_data = log_buf->get_data_major_write();
    guarantee(strncmp(reinterpret_cast<char *>(buf_data), LOG_BLOCK_MAGIC, sizeof(LOG_BLOCK_MAGIC)) == 0);
    uint16_t current_offset = sizeof(LOG_BLOCK_MAGIC);
    bool log_block_changed = false;
    while (current_offset + buf_patch_t::get_min_serialized_size() < cache.get_block_size().value()) {
        buf_patch_t *patch = buf_patch_t::load_patch(cache.get_block_size(), reinterpret_cast<char *>(buf_data) + current_offset);
        if (!patch) {
            break;
        }

        current_offset += patch->get_serialized_size();

        // We want to preserve this patch iff it is >= the oldest patch that we have in the in-core storage
        if (cache.patch_memory_storage.has_patches_for_block(patch->get_block_id())
            && !(*patch < *cache.patch_memory_storage.first_patch(patch->get_block_id()))) {
            live_patches.push_back(patch);
        } else {
            delete patch;
            log_block_changed = true;
        }
    }

    if (log_block_changed) {
        // Wipe the log block
        init_log_block(log_block_id);

        // Write back live patches
        rassert(log_buf);
        buf_data = log_buf->get_data_major_write();

        guarantee(strncmp(reinterpret_cast<char *>(buf_data), LOG_BLOCK_MAGIC, sizeof(LOG_BLOCK_MAGIC)) == 0);
        current_offset = sizeof(LOG_BLOCK_MAGIC);
        for (std::vector<buf_patch_t*>::iterator patch = live_patches.begin(); patch != live_patches.end(); ++patch) {
            (*patch)->serialize(reinterpret_cast<char *>(buf_data) + current_offset);
            current_offset += (*patch)->get_serialized_size();
            delete *patch;
        }
    } else {
        for (std::vector<buf_patch_t*>::iterator patch = live_patches.begin(); patch != live_patches.end(); ++patch) {
            delete *patch;
        }
    }
}

void patch_disk_storage_t::clear_block(const block_id_t log_block_id, coro_t* notify_coro) {
    cache.assert_thread();

    // Scan over the block
    mc_buf_t *log_buf = log_block_bufs[log_block_id - first_block];
    const void *buf_data = log_buf->get_data_read();
    guarantee(strncmp(reinterpret_cast<const char *>(buf_data), LOG_BLOCK_MAGIC, sizeof(LOG_BLOCK_MAGIC)) == 0);
    uint16_t current_offset = sizeof(LOG_BLOCK_MAGIC);
    while (current_offset + buf_patch_t::get_min_serialized_size() < cache.get_block_size().value()) {
        buf_patch_t *patch = buf_patch_t::load_patch(cache.get_block_size(), reinterpret_cast<const char *>(buf_data) + current_offset);
        if (!patch) {
            break;
        }
        else {
            current_offset += patch->get_serialized_size();

            // For each patch, acquire the affected block and call ensure_flush()
            // We have to do this only if there is any potentially applicable patch in the in-core storage...
            // (Note: we rely on the fact that deleted blocks never show up in the in-core diff storage)
            if (cache.patch_memory_storage.has_patches_for_block(patch->get_block_id())) {
                // We never have to lock the buffer, as we neither really read nor write any data
                // We just have to make sure that the buffer cache loads the block into memory
                // and then make writeback write it back in the next flush
                mc_buf_t *data_buf = acquire_block_no_locking(patch->get_block_id());
                // Check in-core storage again, now that the block has been acquired (old patches might have been evicted from it by doing so)
                if (cache.patch_memory_storage.has_patches_for_block(patch->get_block_id())) {
                    data_buf->ensure_flush();
                }

                data_buf->release();
            }

            delete patch;
        }
    }

    // Wipe the log block
    init_log_block(log_block_id);
    block_is_empty[log_block_id - first_block] = true;

    --waiting_for_clear;
    if (waiting_for_clear == 0)
        notify_coro->notify();
}

void patch_disk_storage_t::set_active_log_block(const block_id_t log_block_id) {
    rassert (log_block_id >= first_block && log_block_id < first_block + number_of_blocks);
    active_log_block = log_block_id;

    if (!block_is_empty[log_block_id - first_block]) {
        // Scan through the block to determine next_patch_offset
        mc_buf_t *log_buf = log_block_bufs[active_log_block - first_block];
        const void *buf_data = log_buf->get_data_read();
        rassert(strncmp(reinterpret_cast<const char *>(buf_data), LOG_BLOCK_MAGIC, sizeof(LOG_BLOCK_MAGIC)) == 0);
        uint16_t current_offset = sizeof(LOG_BLOCK_MAGIC);

        while (current_offset + buf_patch_t::get_min_serialized_size() < cache.get_block_size().value()) {
            uint16_t length = *reinterpret_cast<const uint16_t *>(reinterpret_cast<const char *>(buf_data) + current_offset);
            if (length == 0) {
                break;
            }
            else {
                current_offset += length;
            }
        }

        next_patch_offset = current_offset;
    }
    else {
        next_patch_offset = sizeof(LOG_BLOCK_MAGIC);
    }
}

void patch_disk_storage_t::init_log_block(const block_id_t log_block_id) {
    mc_buf_t *log_buf = log_block_bufs[log_block_id - first_block];
    void *buf_data = log_buf->get_data_major_write();

    memcpy(buf_data, LOG_BLOCK_MAGIC, sizeof(LOG_BLOCK_MAGIC));
    bzero(reinterpret_cast<char *>(buf_data) + sizeof(LOG_BLOCK_MAGIC), cache.serializer->get_block_size().value() - sizeof(LOG_BLOCK_MAGIC));
}

mc_buf_t *patch_disk_storage_t::acquire_block_no_locking(const block_id_t block_id) {
    cache.assert_thread();

    mc_inner_buf_t *inner_buf = cache.page_map.find(block_id);
    if (!inner_buf) {
        /* The buf isn't in the cache and must be loaded from disk */
        inner_buf = new mc_inner_buf_t(&cache, block_id, true, cache.reads_io_account.get());
    }

    // We still have to acquire the lock once to wait for the buf to get ready
    mc_buf_t *buf = new mc_buf_t(inner_buf, rwi_read, mc_inner_buf_t::faux_version_id, false, 0);

    // Release the lock we've got
    buf->inner_buf->lock.unlock();
    buf->non_locking_access = true;
    buf->mode = rwi_write;
    return buf;
}<|MERGE_RESOLUTION|>--- conflicted
+++ resolved
@@ -47,17 +47,9 @@
 
         // Load and parse config block
         mc_config_block_t *config_block = reinterpret_cast<mc_config_block_t *>(cache.serializer->malloc());
-<<<<<<< HEAD
         // FIXME (rntz) should this be using DEFAULT_DISK_ACCOUNT?
         cache.serializer->block_read(cache.serializer->index_read(start_id), (void*)config_block, DEFAULT_DISK_ACCOUNT);
-        guarantee(check_magic<mc_config_block_t>(config_block->magic), "Invalid mirrored cache config block magic");
-=======
-        struct : public serializer_t::read_callback_t, public cond_t {
-            void on_serializer_read() { pulse(); }
-        } cb;
-        if (!cache.serializer->do_read(start_id, config_block, DEFAULT_DISK_ACCOUNT, &cb)) cb.wait();
         guarantee(mc_config_block_t::expected_magic == config_block->magic, "Invalid mirrored cache config block magic");
->>>>>>> 689e7367
         number_of_blocks = config_block->cache.n_patch_log_blocks;
         cache.serializer->free(config_block);
 
