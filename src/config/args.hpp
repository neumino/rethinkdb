
#ifndef __CONFIG_ARGS_H__
#define __CONFIG_ARGS_H__

#define KILOBYTE 1024L
#define MEGABYTE (KILOBYTE*1024L)
#define GIGABYTE (MEGABYTE*1024L)
#define TERABYTE (GIGABYTE*1024L)

/*!
 * Version strings
 */

#define SOFTWARE_NAME_STRING "RethinkDB"
#define VERSION_STRING "0.0.0"

/**
 * Basic configuration parameters.
 * TODO: Many of these should be runtime switches.
 */
// Max concurrent IO requests per event queue
#define MAX_CONCURRENT_IO_REQUESTS                256

// Don't send more IO requests to the system until the per-thread
// queue of IO requests is higher than this depth
#define TARGET_IO_QUEUE_DEPTH                     128

// Defines the maximum size of the batch of IO events to process on
// each loop iteration. A larger number will increase throughput but
// decrease concurrency
#define MAX_IO_EVENT_PROCESSING_BATCH_SIZE        50

// Defines the maximum number of allocators in
// dynamic_pool_alloc_t. Since the size of each allocator is doubled
// every time, a reasonably small number should be sufficient.
#define DYNAMIC_POOL_MAX_ALLOCS                   20

// Initial number of objects in the first dynamic pool allocator.
#define DYNAMIC_POOL_INITIAL_NOBJECTS             100

// Size of the buffer used to perform IO operations (in bytes).
#define IO_BUFFER_SIZE                            (4 * KILOBYTE)

// Size of the device block size (in bytes)
#define DEVICE_BLOCK_SIZE                         (4 * KILOBYTE)

// Size of each btree node (in bytes)
#define BTREE_BLOCK_SIZE                          (4 * KILOBYTE)

// Size of each extent (in bytes)
// Value is very low for testing purposes.
#define EXTENT_SIZE                               (16 * KILOBYTE)

// Max size of database file name
#define MAX_DB_FILE_NAME                          1024

// Max size of log file name
#define MAX_LOG_FILE_NAME                         1024

// Max length of log message
#define MAX_LOG_MSGLEN                            1024

// Queue ID of logging worker
#define LOG_WORKER 0

// Ratio of free ram to use for the cache by default
#define DEFAULT_MAX_CACHE_RATIO                   0.8f

// Maximum number of operations packed into a single request
// TODO: make this dynamic and get rid of this parameter
#define MAX_OPS_IN_REQUEST                        16

// Maximum number of CPUs we support
// TODO: make this dynamic where possible
#define MAX_CPUS                                  32

// Maximum slices per thread
#define MAX_SLICES                                32

#define DEFAULT_SLICES                            4

// The number of ways we split a BTree (the most optimal is the number
// of cores, but we use a higher split factor to allow upgrading to
// more cores without migrating the database file).
// TODO: when we build a real serializer, we should make this option
// configurable on a per-database level (with a sensible default), and
// provide a migration tool in case the customers upgrade to more
// cores than was originally anticipated.
#define BTREE_SHARD_FACTOR                        16

// Default port to listen on
#define DEFAULT_LISTEN_PORT                       8080

// Ticks (in milliseconds) the internal timed tasks are performed at
#define TIMER_TICKS_IN_MS                         50

// How many milliseconds to allow changes to sit in memory before flushing to disk
#define DEFAULT_FLUSH_TIMER_MS                    5000

// If the number of dirty buffers is more than X% of the maximum number of buffers allowed, then
// writeback will be started. DEFAULT_FLUSH_THRESHOLD_PERCENT is the default value of X.
#define DEFAULT_FLUSH_THRESHOLD_PERCENT           30

// How many times the page replacement algorithm tries to find an eligible page before giving up
#define PAGE_REPL_NUM_TRIES                       3

// Any values of this size or less will be directly stored in btree leaf nodes.
// Values greater than this size will be stored in overflow blocks.
#define MAX_IN_NODE_VALUE_SIZE                    250

// In addition to the value itself we could potentially store memcached flags
// and a CAS value in the value contents, so we reserve space for that.
#define MAX_TOTAL_NODE_CONTENTS_SIZE              (MAX_IN_NODE_VALUE_SIZE + sizeof(uint32_t) + sizeof(uint64_t) + sizeof(uint32_t))
<<<<<<< HEAD
=======

// memcached specifies the maximum value size to be 1MB
#define MAX_VALUE_SIZE                            (1024 * KILOBYTE)
>>>>>>> 51e24274

// Perform allocator GC every N milliseconds (the resolution is limited to TIMER_TICKS_IN_MS)
#define ALLOC_GC_INTERVAL_MS                      3000

//filenames for the database
#define DATA_DIRECTORY                            "db_data"

#define DATA_FNAME_BASE                           "data.file"

// We assume there will never be more than this many blocks. The value is computed by dividing
// 1 TB by the size of a block.
#define MAX_BLOCK_ID                              (TERABYTE / BTREE_BLOCK_SIZE)

// We assume that there will never be more than this many blocks held in memory by the cache at
// any one time. The value is computed by dividing 50 GB by the size of a block.
#define MAX_BLOCKS_IN_MEMORY                      (50 * GIGABYTE / BTREE_BLOCK_SIZE)

// This special block ID indicates the superblock. It doesn't really belong here because it's more
// of a magic constant than a tunable parameter.
#define SUPERBLOCK_ID                             0

// Every time the data file gets full, grow it by this many extents
#define FILE_GROWTH_RATE_IN_EXTENTS               5

#endif // __CONFIG_ARGS_H__
<|MERGE_RESOLUTION|>--- conflicted
+++ resolved
@@ -111,12 +111,9 @@
 // In addition to the value itself we could potentially store memcached flags
 // and a CAS value in the value contents, so we reserve space for that.
 #define MAX_TOTAL_NODE_CONTENTS_SIZE              (MAX_IN_NODE_VALUE_SIZE + sizeof(uint32_t) + sizeof(uint64_t) + sizeof(uint32_t))
-<<<<<<< HEAD
-=======
 
 // memcached specifies the maximum value size to be 1MB
 #define MAX_VALUE_SIZE                            (1024 * KILOBYTE)
->>>>>>> 51e24274
 
 // Perform allocator GC every N milliseconds (the resolution is limited to TIMER_TICKS_IN_MS)
 #define ALLOC_GC_INTERVAL_MS                      3000
