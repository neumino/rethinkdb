--- conflicted
+++ resolved
@@ -539,20 +539,6 @@
         run_delete(rh, key, false);
     }
 };
-
-void do_failover_reset(txt_memcached_handler_t *rh) {
-    store_t::failover_reset_result_t res = rh->store->failover_reset();
-    switch (res) {
-        case store_t::frr_success:
-            rh->writef("Failover succesfully reset\r\n");
-            break;
-        case store_t::frr_not_allowed:
-            rh->writef("Failover reset not allowed. (This server probably wasn't started as a slave.)\r\n");
-            break;
-        default: unreachable();
-    }
-}
-
 
 /* "stats"/"stat" commands */
 
@@ -741,13 +727,7 @@
 
                 rh.writef(control_exec(cl).c_str());
             } else {
-<<<<<<< HEAD
-                rh.writef("Available commands:\r\n");
-                rh.writef("rethinkdb shutdown\r\n");
-                rh.writef("failover reset\r\n");
-=======
                 rh.writef(control_help().c_str());
->>>>>>> 9d16d49d
             }
         } else if(!strcmp(args[0], "version")) {
             if (args.size() == 2) {
