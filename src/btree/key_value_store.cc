#include "btree/key_value_store.hpp"
#include "btree/rget.hpp"
#include "btree/slice_dispatching_to_master.hpp"
#include "concurrency/cond_var.hpp"
#include "concurrency/pmap.hpp"
#include "db_thread_info.hpp"

void create_new_serializer(
        btree_key_value_store_dynamic_config_t *dynamic_config,
        btree_key_value_store_static_config_t *static_config,
        standard_serializer_t **serializers,
        int i) {

    /* Go to an appropriate thread to run the serializer on */
    on_thread_t thread_switcher(i % get_num_db_threads());

    /* Create the serializer */
    serializers[i] = new standard_serializer_t(
        &dynamic_config->serializer,
        &dynamic_config->serializer_private[i]);

    /* Start the serializer up */
    struct : public standard_serializer_t::ready_callback_t, public cond_t {
        void on_serializer_ready(standard_serializer_t *) { pulse(); }
    } ready_cb;
    if (!serializers[i]->start_new(&static_config->serializer, &ready_cb)) ready_cb.wait();
<<<<<<< HEAD

    serializer_config_block_t *c = reinterpret_cast<serializer_config_block_t *>(
        serializers[i]->malloc());

    /* Prepare an initial configuration block */
    bzero(c, serializers[i]->get_block_size().value());
    c->magic = serializer_config_block_t::expected_magic;
    c->database_magic = creation_magic;
    c->n_files = dynamic_config->serializer_private.size();
    c->this_serializer = i;
    c->btree_config = static_config->btree;
    c->cache_config = static_config->cache;
    serializer_t::write_t w = serializer_t::write_t::make(CONFIG_BLOCK_ID.ser_id, repli_timestamp::invalid, c, NULL);

    /* Write the initial configuration block */
    struct : public serializer_t::write_txn_callback_t, public cond_t {
        void on_serializer_write_txn() { pulse(); }
    } write_cb;
    if (!serializers[i]->do_write(&w, 1, &write_cb)) write_cb.wait();

    serializers[i]->free(c);
=======
>>>>>>> 6502c480
}

void create_existing_serializer(
        btree_key_value_store_dynamic_config_t *dynamic_config,
<<<<<<< HEAD
        btree_config_t *btree_static_config_out,
        mirrored_cache_static_config_t *cache_static_config_out,
=======
>>>>>>> 6502c480
        standard_serializer_t **serializers,
        int i) {

    /* Go to an appropriate thread to run the serializer on */
    on_thread_t thread_switcher(i % get_num_db_threads());

    /* Create the serializer */
    serializers[i] = new standard_serializer_t(
        &dynamic_config->serializer,
        &dynamic_config->serializer_private[i]);

    /* Start the serializer up */
    struct : public standard_serializer_t::ready_callback_t, public cond_t {
        void on_serializer_ready(standard_serializer_t *) { pulse(); }
    } ready_cb;
<<<<<<< HEAD
    if (!serializer->start_existing(&ready_cb)) ready_cb.wait();

    /* Load the config block from the serializer */
    serializer_config_block_t *c = reinterpret_cast<serializer_config_block_t *>(
        serializer->malloc());
    struct : public serializer_t::read_callback_t, public cond_t {
        void on_serializer_read() { pulse(); }
    } read_cb;
    serializer->do_read(CONFIG_BLOCK_ID.ser_id, c, &read_cb);
    read_cb.wait();

    /* Check that the config block is valid */
    if (c->n_files != (int)dynamic_config->serializer_private.size()) {
        fail_due_to_user_error("File config block for file \"%s\" says there should be %d files, but we have %d.",
            dynamic_config->serializer_private[i].db_filename.c_str(), (int)c->n_files,
            (int)dynamic_config->serializer_private.size());
    }
    rassert(check_magic<serializer_config_block_t>(c->magic));
    rassert(c->this_serializer >= 0 &&
        c->this_serializer < (int)dynamic_config->serializer_private.size());
    magics[c->this_serializer] = c->database_magic;

    if (i == 0) {
        *btree_static_config_out = c->btree_config;
        *cache_static_config_out = c->cache_config;
        if (cache_static_config_out->n_diff_log_blocks * btree_static_config_out->n_slices * serializer->get_block_size().ser_value() > (unsigned long long)dynamic_config->cache.max_size) {
            fail_due_to_user_error("The cache of size %d megabytes is too small to hold this database's diff log of size %d megabytes.",
                (int)(dynamic_config->cache.max_size / MEGABYTE),
                (int)(cache_static_config_out->n_diff_log_blocks * btree_static_config_out->n_slices * serializer->get_block_size().ser_value() / MEGABYTE));
        }
    }

    rassert(!serializers[c->this_serializer]);
    serializers[c->this_serializer] = serializer;

    serializer->free(c);
}

void create_pseudoserializer(
        btree_key_value_store_dynamic_config_t *dynamic_config,
        btree_config_t *btree_config,
        standard_serializer_t **serializers,
        translator_serializer_t **pseudoserializers,
        int i) {

    /* Which real serializer will this pseudoserializer map to? */
    int n_files = dynamic_config->serializer_private.size();
    serializer_t *real_serializer = serializers[i % n_files];

    /* How many other pseudoserializers are we sharing the serializer with? */
    int mod_count = btree_key_value_store_t::compute_mod_count(
        i % n_files, n_files, btree_config->n_slices);

    on_thread_t thread_switcher(real_serializer->home_thread);

    pseudoserializers[i] = new translator_serializer_t(
        real_serializer,
        mod_count,
        i / n_files,
        CONFIG_BLOCK_ID /* Reserve block ID 0 */
        );
=======
    if (!serializers[i]->start_existing(&ready_cb)) ready_cb.wait();
>>>>>>> 6502c480
}

void prep_for_btree(
        translator_serializer_t **pseudoserializers,
<<<<<<< HEAD
        mirrored_cache_config_t *dynamic_config,
        mirrored_cache_static_config_t *static_config,
        replication::masterstore_t *masterstore,
=======
        mirrored_cache_config_t *config,
>>>>>>> 6502c480
        int i) {

    on_thread_t thread_switcher(i % get_num_db_threads());

<<<<<<< HEAD
    btree_slice_t::create(pseudoserializers[i], dynamic_config, static_config, masterstore);
}

void create_existing_btree(
        translator_serializer_t **pseudoserializers,
        btree_slice_t **slices,
        mirrored_cache_config_t *dynamic_config,
        mirrored_cache_static_config_t *static_config,
        replication::masterstore_t *masterstore,
        int i) {

    // TODO try to align slices with serializers so that when possible, a slice is on the
    // same thread as its serializer
    on_thread_t thread_switcher(i % get_num_db_threads());

    slices[i] = new btree_slice_t(pseudoserializers[i], dynamic_config, static_config, masterstore);
}

void destroy_btree(
        btree_slice_t **slices,
        int i) {

    on_thread_t thread_switcher(slices[i]->home_thread);

    delete slices[i];
}

void destroy_pseudoserializer(
        translator_serializer_t **pseudoserializers,
        int i) {

    on_thread_t thread_switcher(pseudoserializers[i]->home_thread);

    delete pseudoserializers[i];
=======
    btree_slice_t::create(pseudoserializers[i], config);
>>>>>>> 6502c480
}

void destroy_serializer(
        standard_serializer_t **serializers,
        int i) {

    on_thread_t thread_switcher(serializers[i]->home_thread);

    struct : public standard_serializer_t::shutdown_callback_t, public cond_t {
        void on_serializer_shutdown(standard_serializer_t *) { pulse(); }
    } shutdown_cb;
    if (!serializers[i]->shutdown(&shutdown_cb)) shutdown_cb.wait();

    delete serializers[i];
}

void btree_key_value_store_t::create(btree_key_value_store_dynamic_config_t *dynamic_config,
                                     btree_key_value_store_static_config_t *static_config) {

    /* Create serializers */
    int n_files = dynamic_config->serializer_private.size();
    rassert(n_files > 0);
    rassert(n_files <= MAX_SERIALIZERS);

    standard_serializer_t *serializers[n_files];
    pmap(n_files, boost::bind(&create_new_serializer,
        dynamic_config, static_config, serializers, _1));

    {
        /* Prepare serializers for multiplexing */
        std::vector<serializer_t *> serializers_for_multiplexer(n_files);
        for (int i = 0; i < n_files; i++) serializers_for_multiplexer[i] = serializers[i];
        serializer_multiplexer_t::create(serializers_for_multiplexer, static_config->btree.n_slices);

<<<<<<< HEAD
    /* Initialize the btrees. Don't bother splitting the memory between the slices since we're just
    creating, which takes almost no memory. */
    pmap(static_config->btree.n_slices, boost::bind(&prep_for_btree, pseudoserializers, &dynamic_config->cache, &static_config->cache, masterstore, _1));
=======
        /* Create pseudoserializers */
        serializer_multiplexer_t multiplexer(serializers_for_multiplexer);
>>>>>>> 6502c480

        /* Initialize the btrees. Don't bother splitting the memory between the slices since we're just
        creating, which takes almost no memory. */
        pmap(multiplexer.proxies.size(), boost::bind(&prep_for_btree, multiplexer.proxies.data(), &dynamic_config->cache, _1));
    }

    /* Shut down serializers */
    pmap(n_files, boost::bind(&destroy_serializer, serializers, _1));
}

void create_existing_btree(
        translator_serializer_t **pseudoserializers,
        slice_store_t **slices,
        mirrored_cache_config_t *config,
        replication::master_t *master,
        int i) {

    // TODO try to align slices with serializers so that when possible, a slice is on the
    // same thread as its serializer
    on_thread_t thread_switcher(i % get_num_db_threads());

    btree_slice_t *sl = new btree_slice_t(pseudoserializers[i], config);
    //    if (master) {  /* commented out to avoid temporarily breaking master.  btree_slice_dispatching_to_master_t handles NULL master gracefully, for now */
        slices[i] = new btree_slice_dispatching_to_master_t(sl, master);
        //    } else {
        //        slices[i] = sl;
        //    }
}

btree_key_value_store_t::btree_key_value_store_t(btree_key_value_store_dynamic_config_t *dynamic_config,
                                                 replication::master_t *master)
    : hash_control(this) {

    /* Start serializers */
    n_files = dynamic_config->serializer_private.size();
    rassert(n_files > 0);
    rassert(n_files <= MAX_SERIALIZERS);

    for (int i = 0; i < n_files; i++) serializers[i] = NULL;
<<<<<<< HEAD
    pmap(n_files, boost::bind(&create_existing_serializer,
        dynamic_config, &btree_static_config, &cache_static_config, serializers, magics, _1));
    for (int i = 1; i < n_files; i++) {
        if (magics[i] != magics[0]) {
            fail_due_to_user_error("The files that the server was started with didn't all come from the same database.");
        }
    }
=======
    pmap(n_files, boost::bind(&create_existing_serializer, dynamic_config, serializers, _1));
    for (int i = 0; i < n_files; i++) rassert(serializers[i]);

    /* Multiplex serializers so we have enough proxy-serializers for our slices */
    std::vector<serializer_t *> serializers_for_multiplexer(n_files);
    for (int i = 0; i < n_files; i++) serializers_for_multiplexer[i] = serializers[i];
    multiplexer = new serializer_multiplexer_t(serializers_for_multiplexer);
>>>>>>> 6502c480

    btree_static_config.n_slices = multiplexer->proxies.size();

    /* Load btrees */
    mirrored_cache_config_t per_slice_config = dynamic_config->cache;
    /* Divvy up the memory available between the several slices. */
    per_slice_config.max_size /= btree_static_config.n_slices;
    per_slice_config.max_dirty_size /= btree_static_config.n_slices;
    per_slice_config.flush_dirty_size /= btree_static_config.n_slices;
    pmap(btree_static_config.n_slices, boost::bind(&create_existing_btree,
<<<<<<< HEAD
         pseudoserializers, slices, &per_slice_config, &cache_static_config, masterstore, _1));
=======
         multiplexer->proxies.data(), slices, &per_slice_config, master, _1));
}

void destroy_btree(
        slice_store_t **slices,
        int i) {

    on_thread_t thread_switcher(slices[i]->slice_home_thread());

    delete slices[i];
>>>>>>> 6502c480
}

btree_key_value_store_t::~btree_key_value_store_t() {

    /* Shut down btrees */
    pmap(btree_static_config.n_slices, boost::bind(&destroy_btree, slices, _1));

    /* Destroy proxy-serializers */
    delete multiplexer;

    /* Shut down serializers */
    pmap(n_files, boost::bind(&destroy_serializer, serializers, _1));
}

/* Function to check if any of the files seem to contain existing databases */

struct check_existing_fsm_t
    : public standard_serializer_t::check_callback_t
{
    int n_unchecked;
    btree_key_value_store_t::check_callback_t *callback;
    bool is_ok;
    check_existing_fsm_t(const std::vector<std::string>& filenames, btree_key_value_store_t::check_callback_t *cb)
        : callback(cb)
    {
        int n_files = filenames.size();
        n_unchecked = n_files;
        is_ok = true;
        for (int i = 0; i < n_files; i++)
            standard_serializer_t::check_existing(filenames[i].c_str(), this);
    }
    void on_serializer_check(bool ok) {
        is_ok = is_ok && ok;
        n_unchecked--;
        if (n_unchecked == 0) {
            callback->on_store_check(is_ok);
            delete this;
        }
    }
};

void btree_key_value_store_t::check_existing(const std::vector<std::string>& filenames, check_callback_t *cb) {
    new check_existing_fsm_t(filenames, cb);
}

/* Hashing keys and choosing a slice for each key */

#define get16bits(d) ((((uint32_t)(((const uint8_t *)(d))[1])) << 8)\
                       +(uint32_t)(((const uint8_t *)(d))[0]) )

uint32_t btree_key_value_store_t::hash(const btree_key *key) {
    const char *data = key->contents;
    int len = key->size;
    uint32_t hash = len, tmp;
    int rem;
    if (len <= 0 || data == NULL) return 0;

    rem = len & 3;
    len >>= 2;

    for (;len > 0; len--) {
        hash  += get16bits (data);
        tmp    = (get16bits (data+2) << 11) ^ hash;
        hash   = (hash << 16) ^ tmp;
        data  += 2*sizeof (uint16_t);
        hash  += hash >> 11;
    }

    switch (rem) {
        case 3: hash += get16bits (data);
                hash ^= hash << 16;
                hash ^= data[sizeof (uint16_t)] << 18;
                hash += hash >> 11;
                break;
        case 2: hash += get16bits (data);
                hash ^= hash << 11;
                hash += hash >> 17;
                break;
        case 1: hash += *data;
                hash ^= hash << 10;
                hash += hash >> 1;
                break;
        default: { }    // this space intentionally left blank
    }

    /* Force "avalanching" of final 127 bits */
    hash ^= hash << 3;
    hash += hash >> 5;
    hash ^= hash << 4;
    hash += hash >> 17;
    hash ^= hash << 25;
    hash += hash >> 6;

    return hash;
}

uint32_t btree_key_value_store_t::slice_num(const btree_key *key) {
    return hash(key) % btree_static_config.n_slices;
}

slice_store_t *btree_key_value_store_t::slice_for_key(const btree_key *key) {
    return slices[slice_num(key)];
}

/* store_t interface */

get_result_t btree_key_value_store_t::get(store_key_t *key) {
    return slice_for_key(key)->get(key);
}

get_result_t btree_key_value_store_t::get_cas(store_key_t *key, castime_t castime) {
    return slice_for_key(key)->get_cas(key, castime);
}

rget_result_ptr_t btree_key_value_store_t::rget(store_key_t *start, store_key_t *end, bool left_open, bool right_open) {
    return btree_rget(this, start, end, left_open, right_open);
}
set_result_t btree_key_value_store_t::sarc(store_key_t *key, data_provider_t *data, mcflags_t flags, exptime_t exptime, castime_t castime, add_policy_t add_policy, replace_policy_t replace_policy, cas_t old_cas) {
    return slice_for_key(key)->sarc(key, data, flags, exptime, castime, add_policy, replace_policy, old_cas);
}


incr_decr_result_t btree_key_value_store_t::incr_decr(incr_decr_kind_t kind, store_key_t *key, uint64_t amount, castime_t castime) {
    return slice_for_key(key)->incr_decr(kind, key, amount, castime);
}

append_prepend_result_t btree_key_value_store_t::append_prepend(append_prepend_kind_t kind, store_key_t *key, data_provider_t *data, castime_t castime) {
    return slice_for_key(key)->append_prepend(kind, key, data, castime);
}

delete_result_t btree_key_value_store_t::delete_key(store_key_t *key, repli_timestamp timestamp) {
    return slice_for_key(key)->delete_key(key, timestamp);
}

// Stats

perfmon_duration_sampler_t
    pm_cmd_set("cmd_set", secs_to_ticks(1)),
    pm_cmd_get_without_threads("cmd_get_without_threads", secs_to_ticks(1)),
    pm_cmd_get("cmd_get", secs_to_ticks(1)),
    pm_cmd_rget("cmd_rget", secs_to_ticks(1));
<|MERGE_RESOLUTION|>--- conflicted
+++ resolved
@@ -24,39 +24,10 @@
         void on_serializer_ready(standard_serializer_t *) { pulse(); }
     } ready_cb;
     if (!serializers[i]->start_new(&static_config->serializer, &ready_cb)) ready_cb.wait();
-<<<<<<< HEAD
-
-    serializer_config_block_t *c = reinterpret_cast<serializer_config_block_t *>(
-        serializers[i]->malloc());
-
-    /* Prepare an initial configuration block */
-    bzero(c, serializers[i]->get_block_size().value());
-    c->magic = serializer_config_block_t::expected_magic;
-    c->database_magic = creation_magic;
-    c->n_files = dynamic_config->serializer_private.size();
-    c->this_serializer = i;
-    c->btree_config = static_config->btree;
-    c->cache_config = static_config->cache;
-    serializer_t::write_t w = serializer_t::write_t::make(CONFIG_BLOCK_ID.ser_id, repli_timestamp::invalid, c, NULL);
-
-    /* Write the initial configuration block */
-    struct : public serializer_t::write_txn_callback_t, public cond_t {
-        void on_serializer_write_txn() { pulse(); }
-    } write_cb;
-    if (!serializers[i]->do_write(&w, 1, &write_cb)) write_cb.wait();
-
-    serializers[i]->free(c);
-=======
->>>>>>> 6502c480
 }
 
 void create_existing_serializer(
         btree_key_value_store_dynamic_config_t *dynamic_config,
-<<<<<<< HEAD
-        btree_config_t *btree_static_config_out,
-        mirrored_cache_static_config_t *cache_static_config_out,
-=======
->>>>>>> 6502c480
         standard_serializer_t **serializers,
         int i) {
 
@@ -72,124 +43,19 @@
     struct : public standard_serializer_t::ready_callback_t, public cond_t {
         void on_serializer_ready(standard_serializer_t *) { pulse(); }
     } ready_cb;
-<<<<<<< HEAD
-    if (!serializer->start_existing(&ready_cb)) ready_cb.wait();
-
-    /* Load the config block from the serializer */
-    serializer_config_block_t *c = reinterpret_cast<serializer_config_block_t *>(
-        serializer->malloc());
-    struct : public serializer_t::read_callback_t, public cond_t {
-        void on_serializer_read() { pulse(); }
-    } read_cb;
-    serializer->do_read(CONFIG_BLOCK_ID.ser_id, c, &read_cb);
-    read_cb.wait();
-
-    /* Check that the config block is valid */
-    if (c->n_files != (int)dynamic_config->serializer_private.size()) {
-        fail_due_to_user_error("File config block for file \"%s\" says there should be %d files, but we have %d.",
-            dynamic_config->serializer_private[i].db_filename.c_str(), (int)c->n_files,
-            (int)dynamic_config->serializer_private.size());
-    }
-    rassert(check_magic<serializer_config_block_t>(c->magic));
-    rassert(c->this_serializer >= 0 &&
-        c->this_serializer < (int)dynamic_config->serializer_private.size());
-    magics[c->this_serializer] = c->database_magic;
-
-    if (i == 0) {
-        *btree_static_config_out = c->btree_config;
-        *cache_static_config_out = c->cache_config;
-        if (cache_static_config_out->n_diff_log_blocks * btree_static_config_out->n_slices * serializer->get_block_size().ser_value() > (unsigned long long)dynamic_config->cache.max_size) {
-            fail_due_to_user_error("The cache of size %d megabytes is too small to hold this database's diff log of size %d megabytes.",
-                (int)(dynamic_config->cache.max_size / MEGABYTE),
-                (int)(cache_static_config_out->n_diff_log_blocks * btree_static_config_out->n_slices * serializer->get_block_size().ser_value() / MEGABYTE));
-        }
-    }
-
-    rassert(!serializers[c->this_serializer]);
-    serializers[c->this_serializer] = serializer;
-
-    serializer->free(c);
-}
-
-void create_pseudoserializer(
-        btree_key_value_store_dynamic_config_t *dynamic_config,
-        btree_config_t *btree_config,
-        standard_serializer_t **serializers,
-        translator_serializer_t **pseudoserializers,
-        int i) {
-
-    /* Which real serializer will this pseudoserializer map to? */
-    int n_files = dynamic_config->serializer_private.size();
-    serializer_t *real_serializer = serializers[i % n_files];
-
-    /* How many other pseudoserializers are we sharing the serializer with? */
-    int mod_count = btree_key_value_store_t::compute_mod_count(
-        i % n_files, n_files, btree_config->n_slices);
-
-    on_thread_t thread_switcher(real_serializer->home_thread);
-
-    pseudoserializers[i] = new translator_serializer_t(
-        real_serializer,
-        mod_count,
-        i / n_files,
-        CONFIG_BLOCK_ID /* Reserve block ID 0 */
-        );
-=======
+
     if (!serializers[i]->start_existing(&ready_cb)) ready_cb.wait();
->>>>>>> 6502c480
 }
 
 void prep_for_btree(
         translator_serializer_t **pseudoserializers,
-<<<<<<< HEAD
         mirrored_cache_config_t *dynamic_config,
         mirrored_cache_static_config_t *static_config,
-        replication::masterstore_t *masterstore,
-=======
-        mirrored_cache_config_t *config,
->>>>>>> 6502c480
         int i) {
 
     on_thread_t thread_switcher(i % get_num_db_threads());
 
-<<<<<<< HEAD
-    btree_slice_t::create(pseudoserializers[i], dynamic_config, static_config, masterstore);
-}
-
-void create_existing_btree(
-        translator_serializer_t **pseudoserializers,
-        btree_slice_t **slices,
-        mirrored_cache_config_t *dynamic_config,
-        mirrored_cache_static_config_t *static_config,
-        replication::masterstore_t *masterstore,
-        int i) {
-
-    // TODO try to align slices with serializers so that when possible, a slice is on the
-    // same thread as its serializer
-    on_thread_t thread_switcher(i % get_num_db_threads());
-
-    slices[i] = new btree_slice_t(pseudoserializers[i], dynamic_config, static_config, masterstore);
-}
-
-void destroy_btree(
-        btree_slice_t **slices,
-        int i) {
-
-    on_thread_t thread_switcher(slices[i]->home_thread);
-
-    delete slices[i];
-}
-
-void destroy_pseudoserializer(
-        translator_serializer_t **pseudoserializers,
-        int i) {
-
-    on_thread_t thread_switcher(pseudoserializers[i]->home_thread);
-
-    delete pseudoserializers[i];
-=======
-    btree_slice_t::create(pseudoserializers[i], config);
->>>>>>> 6502c480
+    btree_slice_t::create(pseudoserializers[i], dynamic_config, static_config);
 }
 
 void destroy_serializer(
@@ -224,18 +90,12 @@
         for (int i = 0; i < n_files; i++) serializers_for_multiplexer[i] = serializers[i];
         serializer_multiplexer_t::create(serializers_for_multiplexer, static_config->btree.n_slices);
 
-<<<<<<< HEAD
-    /* Initialize the btrees. Don't bother splitting the memory between the slices since we're just
-    creating, which takes almost no memory. */
-    pmap(static_config->btree.n_slices, boost::bind(&prep_for_btree, pseudoserializers, &dynamic_config->cache, &static_config->cache, masterstore, _1));
-=======
         /* Create pseudoserializers */
         serializer_multiplexer_t multiplexer(serializers_for_multiplexer);
->>>>>>> 6502c480
 
         /* Initialize the btrees. Don't bother splitting the memory between the slices since we're just
         creating, which takes almost no memory. */
-        pmap(multiplexer.proxies.size(), boost::bind(&prep_for_btree, multiplexer.proxies.data(), &dynamic_config->cache, _1));
+        pmap(multiplexer.proxies.size(), boost::bind(&prep_for_btree, multiplexer.proxies.data(), &dynamic_config->cache, &static_config->cache, _1));
     }
 
     /* Shut down serializers */
@@ -245,7 +105,8 @@
 void create_existing_btree(
         translator_serializer_t **pseudoserializers,
         slice_store_t **slices,
-        mirrored_cache_config_t *config,
+        mirrored_cache_config_t *dynamic_config,
+        mirrored_cache_static_config_t *static_config,
         replication::master_t *master,
         int i) {
 
@@ -253,7 +114,7 @@
     // same thread as its serializer
     on_thread_t thread_switcher(i % get_num_db_threads());
 
-    btree_slice_t *sl = new btree_slice_t(pseudoserializers[i], config);
+    btree_slice_t *sl = new btree_slice_t(pseudoserializers[i], dynamic_config, static_config);
     //    if (master) {  /* commented out to avoid temporarily breaking master.  btree_slice_dispatching_to_master_t handles NULL master gracefully, for now */
         slices[i] = new btree_slice_dispatching_to_master_t(sl, master);
         //    } else {
@@ -271,15 +132,6 @@
     rassert(n_files <= MAX_SERIALIZERS);
 
     for (int i = 0; i < n_files; i++) serializers[i] = NULL;
-<<<<<<< HEAD
-    pmap(n_files, boost::bind(&create_existing_serializer,
-        dynamic_config, &btree_static_config, &cache_static_config, serializers, magics, _1));
-    for (int i = 1; i < n_files; i++) {
-        if (magics[i] != magics[0]) {
-            fail_due_to_user_error("The files that the server was started with didn't all come from the same database.");
-        }
-    }
-=======
     pmap(n_files, boost::bind(&create_existing_serializer, dynamic_config, serializers, _1));
     for (int i = 0; i < n_files; i++) rassert(serializers[i]);
 
@@ -287,7 +139,6 @@
     std::vector<serializer_t *> serializers_for_multiplexer(n_files);
     for (int i = 0; i < n_files; i++) serializers_for_multiplexer[i] = serializers[i];
     multiplexer = new serializer_multiplexer_t(serializers_for_multiplexer);
->>>>>>> 6502c480
 
     btree_static_config.n_slices = multiplexer->proxies.size();
 
@@ -298,10 +149,7 @@
     per_slice_config.max_dirty_size /= btree_static_config.n_slices;
     per_slice_config.flush_dirty_size /= btree_static_config.n_slices;
     pmap(btree_static_config.n_slices, boost::bind(&create_existing_btree,
-<<<<<<< HEAD
-         pseudoserializers, slices, &per_slice_config, &cache_static_config, masterstore, _1));
-=======
-         multiplexer->proxies.data(), slices, &per_slice_config, master, _1));
+         multiplexer->proxies.data(), slices, &per_slice_config, &cache_static_config, master, _1));
 }
 
 void destroy_btree(
@@ -311,7 +159,6 @@
     on_thread_t thread_switcher(slices[i]->slice_home_thread());
 
     delete slices[i];
->>>>>>> 6502c480
 }
 
 btree_key_value_store_t::~btree_key_value_store_t() {
