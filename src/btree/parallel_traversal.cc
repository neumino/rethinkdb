--- conflicted
+++ resolved
@@ -87,15 +87,9 @@
     }
 
     ~traversal_state_t() {
-<<<<<<< HEAD
         if (!interrupted) {
-            for (int i = 0; i < int(acquisition_waiter_stacks.size()); i++) {
+            for (size_t i = 0; i < acquisition_waiter_stacks.size(); i++) {
                 rassert(acquisition_waiter_stacks[i].empty());
-=======
-        for (size_t i = 0; i < acquisition_waiter_stacks.size(); ++i) {
-            for (size_t j = 0; j < acquisition_waiter_stacks[i].size(); ++j) {
-                acquisition_waiter_stacks[i][j]->cancel();
->>>>>>> 6cba88f2
             }
         }
     }
