#include "btree/get.hpp"

#include "btree/delete_expired.hpp"
#include "btree/btree_data_provider.hpp"
#include "btree/internal_node.hpp"
#include "btree/leaf_node.hpp"
#include "btree/operations.hpp"
#include "buffer_cache/buf_lock.hpp"
#include "memcached/store.hpp"

<<<<<<< HEAD
get_result_t btree_get(const store_key_t &store_key, btree_slice_t *slice, order_token_t token) {
    slice->assert_thread();

    boost::scoped_ptr<transaction_t> txn;
    got_superblock_t superblock;
    get_btree_superblock_for_reading(slice, rwi_read, token, false, &superblock, txn);
    return btree_get(store_key, slice, token, txn.get(), superblock);
}

get_result_t btree_get(const store_key_t &store_key, btree_slice_t *slice, UNUSED order_token_t token,
    transaction_t *txn, got_superblock_t& superblock) {

    btree_key_buffer_t kbuffer(store_key);
    btree_key_t *key = kbuffer.key();

    keyvalue_location_t<memcached_value_t> kv_location;
    find_keyvalue_location_for_read(txn, &superblock, key, &kv_location);
=======
get_result_t btree_get(const store_key_t &store_key, btree_slice_t *slice, sequence_group_t *seq_group, order_token_t token) {
    btree_key_buffer_t kbuffer(store_key);
    btree_key_t *key = kbuffer.key();

    slice->assert_thread();

    boost::scoped_ptr<transaction_t> txn;
    got_superblock_t got;
    get_btree_superblock(slice, seq_group, rwi_read, token, &got, txn);

    keyvalue_location_t<memcached_value_t> kv_location;

    find_keyvalue_location_for_read(txn.get(), &got, key, &kv_location, slice->root_eviction_priority);
>>>>>>> 2a5908f2

    if (!kv_location.value) {
        return get_result_t();
    }

    const memcached_value_t *value = kv_location.value.get();
    if (value->expired()) {
        // If the value is expired, delete it in the background.
        btree_delete_expired(store_key, slice);
        return get_result_t();
    }

    boost::intrusive_ptr<data_buffer_t> dp = value_to_data_buffer(value, txn);

    return get_result_t(dp, value->mcflags(), 0);
}
<|MERGE_RESOLUTION|>--- conflicted
+++ resolved
@@ -8,13 +8,12 @@
 #include "buffer_cache/buf_lock.hpp"
 #include "memcached/store.hpp"
 
-<<<<<<< HEAD
-get_result_t btree_get(const store_key_t &store_key, btree_slice_t *slice, order_token_t token) {
+get_result_t btree_get(const store_key_t &store_key, btree_slice_t *slice, sequence_group_t *seq_group, order_token_t token) {
     slice->assert_thread();
 
     boost::scoped_ptr<transaction_t> txn;
     got_superblock_t superblock;
-    get_btree_superblock_for_reading(slice, rwi_read, token, false, &superblock, txn);
+    get_btree_superblock_for_reading(slice, seq_group, rwi_read, token, false, &superblock, txn);
     return btree_get(store_key, slice, token, txn.get(), superblock);
 }
 
@@ -25,22 +24,7 @@
     btree_key_t *key = kbuffer.key();
 
     keyvalue_location_t<memcached_value_t> kv_location;
-    find_keyvalue_location_for_read(txn, &superblock, key, &kv_location);
-=======
-get_result_t btree_get(const store_key_t &store_key, btree_slice_t *slice, sequence_group_t *seq_group, order_token_t token) {
-    btree_key_buffer_t kbuffer(store_key);
-    btree_key_t *key = kbuffer.key();
-
-    slice->assert_thread();
-
-    boost::scoped_ptr<transaction_t> txn;
-    got_superblock_t got;
-    get_btree_superblock(slice, seq_group, rwi_read, token, &got, txn);
-
-    keyvalue_location_t<memcached_value_t> kv_location;
-
-    find_keyvalue_location_for_read(txn.get(), &got, key, &kv_location, slice->root_eviction_priority);
->>>>>>> 2a5908f2
+    find_keyvalue_location_for_read(txn, &superblock, key, &kv_location, slice->root_eviction_priority);
 
     if (!kv_location.value) {
         return get_result_t();
