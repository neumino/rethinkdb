--- conflicted
+++ resolved
@@ -142,15 +142,9 @@
 duplication is a protest against how horrible it is to have this data stored here. */
 
 void btree_slice_t::set_replication_clock(repli_timestamp_t t) {
-<<<<<<< HEAD
-    on_thread_t th(cache()->home_thread);
-    transaction_t transaction(cache(), rwi_write, 0, repli_timestamp_t::distant_past, order_token_t::ignore);
-    buf_lock_t superblock(&transaction, SUPERBLOCK_ID, rwi_write);
-=======
-    on_thread_t th(cache()->home_thread());
-    transactor_t transactor(cache(), rwi_write, 0, repli_timestamp_t::distant_past, order_token_t::ignore);
-    buf_lock_t superblock(transactor, SUPERBLOCK_ID, rwi_write);
->>>>>>> c920ad75
+    on_thread_t th(cache()->home_thread());
+    transaction_t transaction(cache(), rwi_write, 0, repli_timestamp_t::distant_past, order_token_t::ignore);
+    buf_lock_t superblock(&transaction, SUPERBLOCK_ID, rwi_write);
     btree_superblock_t *sb = reinterpret_cast<btree_superblock_t *>(superblock->get_data_major_write());
     sb->replication_clock = t;
 }
@@ -159,99 +153,57 @@
 // repli_timestamp_t::invalid?
 
 repli_timestamp btree_slice_t::get_replication_clock() {
-<<<<<<< HEAD
-    on_thread_t th(cache()->home_thread);
-    transaction_t transaction(cache(), rwi_read, 0, repli_timestamp_t::distant_past, order_token_t::ignore);
-    buf_lock_t superblock(&transaction, SUPERBLOCK_ID, rwi_read);
-=======
-    on_thread_t th(cache()->home_thread());
-    transactor_t transactor(cache(), rwi_read, 0, repli_timestamp_t::distant_past, order_token_t::ignore);
-    buf_lock_t superblock(transactor, SUPERBLOCK_ID, rwi_read);
->>>>>>> c920ad75
+    on_thread_t th(cache()->home_thread());
+    transaction_t transaction(cache(), rwi_read, 0, repli_timestamp_t::distant_past, order_token_t::ignore);
+    buf_lock_t superblock(&transaction, SUPERBLOCK_ID, rwi_read);
     const btree_superblock_t *sb = reinterpret_cast<const btree_superblock_t *>(superblock->get_data_read());
     return sb->replication_clock;
 }
 
 void btree_slice_t::set_last_sync(repli_timestamp_t t) {
-<<<<<<< HEAD
-    on_thread_t th(cache()->home_thread);
-    transaction_t transaction(cache(), rwi_write, 0, repli_timestamp_t::distant_past, order_token_t::ignore);
-    buf_lock_t superblock(&transaction, SUPERBLOCK_ID, rwi_write);
-=======
-    on_thread_t th(cache()->home_thread());
-    transactor_t transactor(cache(), rwi_write, 0, repli_timestamp_t::distant_past, order_token_t::ignore);
-    buf_lock_t superblock(transactor, SUPERBLOCK_ID, rwi_write);
->>>>>>> c920ad75
+    on_thread_t th(cache()->home_thread());
+    transaction_t transaction(cache(), rwi_write, 0, repli_timestamp_t::distant_past, order_token_t::ignore);
+    buf_lock_t superblock(&transaction, SUPERBLOCK_ID, rwi_write);
     btree_superblock_t *sb = reinterpret_cast<btree_superblock_t *>(superblock->get_data_major_write());
     sb->last_sync = t;
 }
 
 repli_timestamp btree_slice_t::get_last_sync() {
-<<<<<<< HEAD
-    on_thread_t th(cache()->home_thread);
-    transaction_t transaction(cache(), rwi_read, 0, repli_timestamp_t::distant_past, order_token_t::ignore);
-    buf_lock_t superblock(&transaction, SUPERBLOCK_ID, rwi_read);
-=======
-    on_thread_t th(cache()->home_thread());
-    transactor_t transactor(cache(), rwi_read, 0, repli_timestamp_t::distant_past, order_token_t::ignore);
-    buf_lock_t superblock(transactor, SUPERBLOCK_ID, rwi_read);
->>>>>>> c920ad75
+    on_thread_t th(cache()->home_thread());
+    transaction_t transaction(cache(), rwi_read, 0, repli_timestamp_t::distant_past, order_token_t::ignore);
+    buf_lock_t superblock(&transaction, SUPERBLOCK_ID, rwi_read);
     const btree_superblock_t *sb = reinterpret_cast<const btree_superblock_t *>(superblock->get_data_read());
     return sb->last_sync;
 }
 
 void btree_slice_t::set_replication_master_id(uint32_t t) {
-<<<<<<< HEAD
-    on_thread_t th(cache()->home_thread);
-    transaction_t transaction(cache(), rwi_write, 0, repli_timestamp_t::distant_past, order_token_t::ignore);
-    buf_lock_t superblock(&transaction, SUPERBLOCK_ID, rwi_write);
-=======
-    on_thread_t th(cache()->home_thread());
-    transactor_t transactor(cache(), rwi_write, 0, repli_timestamp_t::distant_past, order_token_t::ignore);
-    buf_lock_t superblock(transactor, SUPERBLOCK_ID, rwi_write);
->>>>>>> c920ad75
+    on_thread_t th(cache()->home_thread());
+    transaction_t transaction(cache(), rwi_write, 0, repli_timestamp_t::distant_past, order_token_t::ignore);
+    buf_lock_t superblock(&transaction, SUPERBLOCK_ID, rwi_write);
     btree_superblock_t *sb = reinterpret_cast<btree_superblock_t *>(superblock->get_data_major_write());
     sb->replication_master_id = t;
 }
 
 uint32_t btree_slice_t::get_replication_master_id() {
-<<<<<<< HEAD
-    on_thread_t th(cache()->home_thread);
-    transaction_t transaction(cache(), rwi_read, 0, repli_timestamp_t::distant_past, order_token_t::ignore);
-    buf_lock_t superblock(&transaction, SUPERBLOCK_ID, rwi_read);
-=======
-    on_thread_t th(cache()->home_thread());
-    transactor_t transactor(cache(), rwi_read, 0, repli_timestamp_t::distant_past, order_token_t::ignore);
-    buf_lock_t superblock(transactor, SUPERBLOCK_ID, rwi_read);
->>>>>>> c920ad75
+    on_thread_t th(cache()->home_thread());
+    transaction_t transaction(cache(), rwi_read, 0, repli_timestamp_t::distant_past, order_token_t::ignore);
+    buf_lock_t superblock(&transaction, SUPERBLOCK_ID, rwi_read);
     const btree_superblock_t *sb = reinterpret_cast<const btree_superblock_t *>(superblock->get_data_read());
     return sb->replication_master_id;
 }
 
 void btree_slice_t::set_replication_slave_id(uint32_t t) {
-<<<<<<< HEAD
-    on_thread_t th(cache()->home_thread);
-    transaction_t transaction(cache(), rwi_write, 0, repli_timestamp_t::distant_past, order_token_t::ignore);
-    buf_lock_t superblock(&transaction, SUPERBLOCK_ID, rwi_write);
-=======
-    on_thread_t th(cache()->home_thread());
-    transactor_t transactor(cache(), rwi_write, 0, repli_timestamp_t::distant_past, order_token_t::ignore);
-    buf_lock_t superblock(transactor, SUPERBLOCK_ID, rwi_write);
->>>>>>> c920ad75
+    on_thread_t th(cache()->home_thread());
+    transaction_t transaction(cache(), rwi_write, 0, repli_timestamp_t::distant_past, order_token_t::ignore);
+    buf_lock_t superblock(&transaction, SUPERBLOCK_ID, rwi_write);
     btree_superblock_t *sb = reinterpret_cast<btree_superblock_t *>(superblock->get_data_major_write());
     sb->replication_slave_id = t;
 }
 
 uint32_t btree_slice_t::get_replication_slave_id() {
-<<<<<<< HEAD
-    on_thread_t th(cache()->home_thread);
-    transaction_t transaction(cache(), rwi_read, 0, repli_timestamp_t::distant_past, order_token_t::ignore);
-    buf_lock_t superblock(&transaction, SUPERBLOCK_ID, rwi_read);
-=======
-    on_thread_t th(cache()->home_thread());
-    transactor_t transactor(cache(), rwi_read, 0, repli_timestamp_t::distant_past, order_token_t::ignore);
-    buf_lock_t superblock(transactor, SUPERBLOCK_ID, rwi_read);
->>>>>>> c920ad75
+    on_thread_t th(cache()->home_thread());
+    transaction_t transaction(cache(), rwi_read, 0, repli_timestamp_t::distant_past, order_token_t::ignore);
+    buf_lock_t superblock(&transaction, SUPERBLOCK_ID, rwi_read);
     const btree_superblock_t *sb = reinterpret_cast<const btree_superblock_t *>(superblock->get_data_read());
     return sb->replication_slave_id;
 }
