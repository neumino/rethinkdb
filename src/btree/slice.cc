--- conflicted
+++ resolved
@@ -14,17 +14,10 @@
 #include <boost/scoped_ptr.hpp>
 
 void btree_slice_t::create(translator_serializer_t *serializer,
-<<<<<<< HEAD
                            mirrored_cache_config_t *dynamic_config,
-                           mirrored_cache_static_config_t *static_config,
-                           replication::masterstore_t *masterstore) {
+                           mirrored_cache_static_config_t *static_config) {
     /* Put slice in a scoped pointer because it's way to big to allocate on a coroutine stack */
-    boost::scoped_ptr<btree_slice_t> slice(new btree_slice_t(serializer, dynamic_config, static_config, masterstore));
-=======
-                           mirrored_cache_config_t *config) {
-    /* Put slice in a scoped pointer because it's way to big to allocate on a coroutine stack */
-    boost::scoped_ptr<btree_slice_t> slice(new btree_slice_t(serializer, config));
->>>>>>> 6502c480
+    boost::scoped_ptr<btree_slice_t> slice(new btree_slice_t(serializer, dynamic_config, static_config));
 
     /* Initialize the root block */
     transactor_t transactor(&slice->cache_, rwi_write);
@@ -37,17 +30,9 @@
 }
 
 btree_slice_t::btree_slice_t(translator_serializer_t *serializer,
-<<<<<<< HEAD
                              mirrored_cache_config_t *dynamic_config,
-                             mirrored_cache_static_config_t *static_config,
-                             replication::masterstore_t *masterstore)
-    : cache(serializer, dynamic_config, static_config),
-      cas_counter_(0),
-      masterstore_(masterstore) {
-=======
-                             mirrored_cache_config_t *config)
-    : cache_(serializer, config) {
->>>>>>> 6502c480
+                             mirrored_cache_static_config_t *static_config)
+    : cache_(serializer, dynamic_config, static_config) {
     // Start up cache
     struct : public cache_t::ready_callback_t, public cond_t {
         void on_cache_ready() { pulse(); }
