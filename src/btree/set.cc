--- conflicted
+++ resolved
@@ -115,13 +115,8 @@
     set_result_t result;
 };
 
-<<<<<<< HEAD
-set_result_t btree_set(const store_key_t &key, btree_slice_t *slice,
+set_result_t btree_set(const store_key_t &key, btree_slice_t *slice, sequence_group_t *seq_group,
                        const boost::intrusive_ptr<data_buffer_t>& data, mcflags_t mcflags, exptime_t exptime,
-=======
-set_result_t btree_set(const store_key_t &key, btree_slice_t *slice, sequence_group_t *seq_group,
-                       unique_ptr_t<data_provider_t> data, mcflags_t mcflags, exptime_t exptime,
->>>>>>> 18181159
                        add_policy_t add_policy, replace_policy_t replace_policy, cas_t req_cas,
                        castime_t castime, order_token_t token) {
     btree_set_oper_t oper(data, mcflags, exptime, add_policy, replace_policy, req_cas);
