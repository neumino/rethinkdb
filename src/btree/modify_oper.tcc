
#include "utils.hpp"
#include <boost/shared_ptr.hpp>

#include "buffer_cache/buf_lock.hpp"
#include "btree/internal_node.hpp"
#include "btree/leaf_node.hpp"
#include "btree/operations.hpp"
#include "btree/slice.hpp"


// Runs a btree_modify_oper_t.
template <class Value>
void run_btree_modify_oper(btree_modify_oper_t<Value> *oper, btree_slice_t *slice, const store_key_t &store_key, castime_t castime, order_token_t token) {
    btree_key_buffer_t kbuffer(store_key);
    btree_key_t *key = kbuffer.key();

    block_size_t block_size = slice->cache()->get_block_size();

    {
        got_superblock_t got_superblock;

        get_btree_superblock(slice, rwi_write, oper->compute_expected_change_count(block_size), castime.timestamp, token, &got_superblock);

<<<<<<< HEAD
        // TODO: do_superblock_sidequest is blocking.  It doesn't have
        // to be, but when you fix this, make sure the superblock
        // sidequest is done using the superblock before the
        // superblock gets released.
        oper->do_superblock_sidequest(got_superblock.txn.get(), got_superblock.sb.get(), castime.timestamp, &store_key);

=======
>>>>>>> 99388974
        keyvalue_location_t<Value> kv_location;
        find_keyvalue_location_for_write(&got_superblock, key, &kv_location);
        transaction_t *txn = kv_location.txn.get();
        scoped_malloc<Value> the_value;
        the_value.reinterpret_swap(kv_location.value);

        bool expired = the_value && the_value->expired();

        // If the value's expired, delete it.
        if (expired) {
            blob_t b(the_value->value_ref(), blob::btree_maxreflen);
            b.unappend_region(txn, b.valuesize());
            the_value.reset();
        }

        bool update_needed = oper->operate(txn, the_value);
        update_needed = update_needed || expired;

        // Add a CAS to the value if necessary
        if (the_value) {
            if (the_value->has_cas()) {
                rassert(castime.proposed_cas != BTREE_MODIFY_OPER_DUMMY_PROPOSED_CAS);
                the_value->set_cas(block_size, castime.proposed_cas);
            }
        }

        // Actually update the leaf, if needed.
        if (update_needed) {
            kv_location.value.reinterpret_swap(the_value);
            apply_keyvalue_change(&kv_location, key, castime.timestamp);
        }
    }
}<|MERGE_RESOLUTION|>--- conflicted
+++ resolved
@@ -22,15 +22,6 @@
 
         get_btree_superblock(slice, rwi_write, oper->compute_expected_change_count(block_size), castime.timestamp, token, &got_superblock);
 
-<<<<<<< HEAD
-        // TODO: do_superblock_sidequest is blocking.  It doesn't have
-        // to be, but when you fix this, make sure the superblock
-        // sidequest is done using the superblock before the
-        // superblock gets released.
-        oper->do_superblock_sidequest(got_superblock.txn.get(), got_superblock.sb.get(), castime.timestamp, &store_key);
-
-=======
->>>>>>> 99388974
         keyvalue_location_t<Value> kv_location;
         find_keyvalue_location_for_write(&got_superblock, key, &kv_location);
         transaction_t *txn = kv_location.txn.get();
