##### Packaging

DIST_DIR := $(PACKAGES_DIR)/$(PACKAGE_NAME)-$(RETHINKDB_VERSION)
DIST_PACKAGE_TGZ := $(PACKAGES_DIR)/$(PACKAGE_NAME)-$(RETHINKDB_VERSION).tgz

DSC_PACKAGE_DIR := $(PACKAGES_DIR)/dsc
DEB_PACKAGE_DIR := $(PACKAGES_DIR)/deb
OSX_PACKAGE_DIR := $(PACKAGES_DIR)/osx
OSX_PACKAGING_DIR := $(PACKAGING_DIR)/osx

DEBIAN_PKG_DIR := $(PACKAGING_DIR)/debian
SUPPRESSED_LINTIAN_TAGS := new-package-should-close-itp-bug
DEB_CONTROL_ROOT := $(DEB_PACKAGE_DIR)/DEBIAN

DIST_FILE_LIST_REL := admin bench demos docs drivers external lib mk packaging scripts src test
DIST_FILE_LIST_REL += configure COPYRIGHT DEPENDENCIES Makefile NOTES README.md

DIST_FILE_LIST := $(foreach x,$(DIST_FILE_LIST_REL),$/$x)

# Ubuntu quantal and later require nodejs-legacy.
ifeq ($(shell echo $(UBUNTU_RELEASE) | grep '^[q-zQ-Z]'),)
  NODEJS_NEW := 0
else
  NODEJS_NEW := 1
endif

ifneq (,$(UBUNTU_RELEASE))
  RETHINKDB_VERSION_DEB := $(RETHINKDB_VERSION)-$(PACKAGE_BUILD_NUMBER)ubuntu1~$(UBUNTU_RELEASE)
else
  RETHINKDB_VERSION_DEB := $(RETHINKDB_VERSION)-$(PACKAGE_BUILD_NUMBER)
endif

.PHONY: prepare_deb_package_dirs
prepare_deb_package_dirs:
	$P MKDIR $(DEB_PACKAGE_DIR) $(DEB_CONTROL_ROOT)
	mkdir -p $(DEB_PACKAGE_DIR)
	mkdir -p $(DEB_CONTROL_ROOT)

DSC_CONFIGURE_DEFAULT += --prefix=/usr --sysconfdir=/etc --localstatedir=/var

ifeq ($(BUILD_PORTABLE),1)
  DIST_SUPPORT := $(V8_SRC_DIR) $(PROTOC_SRC_DIR) $(GPERFTOOLS_SRC_DIR) $(LIBUNWIND_SRC_DIR)

  DIST_CUSTOM_MK_LINES :=
  ifneq ($(CWD),$(TOP))
    DIST_CUSTOM_LINES = $(error Portable packages need to be built from '$(TOP)')
  endif
  DIST_CUSTOM_MK_LINES += 'BUILD_PORTABLE := 1'
  DIST_CONFIGURE_DEFAULT += --fetch v8 --fetch protoc --fetch tcmalloc_minimal
else
  DIST_SUPPORT :=
  DIST_CUSTOM_MK_LINES :=
endif

DEB_BUILD_DEPENDS := g++, libboost-dev, libssl-dev, curl, exuberant-ctags, m4, debhelper
DEB_BUILD_DEPENDS += , fakeroot, python, libncurses5-dev
ifneq ($(shell echo $(UBUNTU_RELEASE) | grep '^[q-zQ-Z]'),)
  DEB_BUILD_DEPENDS += , nodejs-legacy
endif
ifneq (1,$(STATIC_V8))
<<<<<<< HEAD
  DEB_BUILD_DEPENDS += , libv8-dev
=======
  ifeq ($(UBUNTU_RELEASE),saucy)
    DEB_BUILD_DEPENDS += , libv8-3.14-dev
  else
    DEB_BUILD_DEPENDS += , libv8-dev
  endif
>>>>>>> 7f0479cf
endif
ifneq (1,$(BUILD_PORTABLE))
  DEB_BUILD_DEPENDS += , protobuf-compiler, protobuf-c-compiler, libprotobuf-dev
  DEB_BUILD_DEPENDS += , libprotobuf-c0-dev, libprotoc-dev, npm, libgoogle-perftools-dev
endif

ifeq ($(BUILD_PORTABLE),1)
  LEGACY_PACKAGE := 1
else ifeq ($(LEGACY_LINUX),1)
  LEGACY_PACKAGE := 1
else
  LEGACY_PACKAGE := 0
endif

ifneq (1,$(SIGN_PACKAGE))
  DEBUILD_SIGN_OPTIONS := -us -uc
else
  DEBUILD_SIGN_OPTIONS :=
endif

OS_RELEASE := $(if $(DEB_RELEASE),$(DEB_RELEASE),$(if $(UBUNTU_RELEASE),$(UBUNTU_RELEASE),unstable))

.PHONY: build-deb-src
build-deb-src: deb-src-dir
	$P DEBUILD ""
	cd $(DSC_PACKAGE_DIR) && yes | debuild -S -sa $(DEBUILD_SIGN_OPTIONS)

.PHONY: deb-src-dir
deb-src-dir: dist-dir
	$P MV $(DIST_DIR) $(DSC_PACKAGE_DIR)
	rm -rf $(DSC_PACKAGE_DIR)
	mv $(DIST_DIR) $(DSC_PACKAGE_DIR)
	echo $(DSC_CONFIGURE_DEFAULT) >> $(DSC_PACKAGE_DIR)/configure.default
	$P CP $(PACKAGING_DIR)/debian $(DSC_PACKAGE_DIR)/debian
	cp -pRP $(PACKAGING_DIR)/debian $(DSC_PACKAGE_DIR)/debian
	env PRODUCT_NAME=$(VERSIONED_QUALIFIED_PACKAGE_NAME) \
	    PRODUCT_VERSION=$(RETHINKDB_VERSION_DEB) \
	    OS_RELEASE=$(OS_RELEASE) \
	  $(TOP)/scripts/gen-changelog.sh \
	  > $(DSC_PACKAGE_DIR)/debian/changelog
	$P ECHO $(DSC_PACKAGE_DIR)/debian/rethinkdb.version
	echo $(RETHINKDB_VERSION_DEB) > $(DSC_PACKAGE_DIR)/debian/rethinkdb.version
	$P M4 $(DSC_PACKAGE_DIR)/debian/control
	m4 -D "PACKAGE_NAME=$(PACKAGE_NAME)" \
	   -D "PACKAGE_VERSION=$(RETHINKDB_VERSION_DEB)" \
	   -D "DEB_BUILD_DEPENDS=$(DEB_BUILD_DEPENDS)" \
	   -D "VERSIONED_QUALIFIED_PACKAGE_NAME=$(VERSIONED_QUALIFIED_PACKAGE_NAME)" \
	  $(DSC_PACKAGE_DIR)/debian/control.in \
	  > $(DSC_PACKAGE_DIR)/debian/control
	rm $(DSC_PACKAGE_DIR)/debian/control.in

.PHONY: build-deb
build-deb: deb-src-dir
	$P BUILD-DEB $(DSC_PACKAGE_DIR)
	cd $(DSC_PACKAGE_DIR) && dpkg-buildpackage -rfakeroot $(DEBUILD_SIGN_OPTIONS)

.PHONY: install-osx
install-osx: install-binaries install-web

.PHONY: build-osx
build-osx: DESTDIR = $(OSX_PACKAGE_DIR)/pkg
build-osx: install-osx
	mkdir -p $(OSX_PACKAGE_DIR)/install
	pkgbuild --root $(OSX_PACKAGE_DIR)/pkg --identifier rethinkdb $(OSX_PACKAGE_DIR)/install/rethinkdb.pkg
	mkdir $(OSX_PACKAGE_DIR)/dmg
	productbuild --distribution $(OSX_PACKAGING_DIR)/Distribution.xml --package-path $(OSX_PACKAGE_DIR)/install/ $(OSX_PACKAGE_DIR)/dmg/rethinkdb.pkg
# TODO: the PREFIX should not be hardcoded in the uninstall script
	cp $(OSX_PACKAGING_DIR)/uninstall-rethinkdb.sh $(OSX_PACKAGE_DIR)/dmg/uninstall-rethinkdb.sh
	chmod +x $(OSX_PACKAGE_DIR)/dmg/uninstall-rethinkdb.sh
	cp $(TOP)/NOTES $(OSX_PACKAGE_DIR)/dmg/
	hdiutil create -volname RethinkDB -srcfolder $(OSX_PACKAGE_DIR)/dmg -ov $(OSX_PACKAGE_DIR)/rethinkdb.dmg

##### Source distribution

.PHONY: reset-dist-dir
reset-dist-dir: FORCE | web-assets
	$P CP $(DIST_FILE_LIST) $(DIST_DIR)
	$(EXTERN_MAKE) -C $(TOP)/external/gtest/make clean
	rm -rf $(DIST_DIR)
	mkdir -p $(DIST_DIR)
	cp -pRP $(DIST_FILE_LIST) $(DIST_DIR)

$(DIST_DIR)/custom.mk: FORCE | reset-dist-dir
	$P ECHO "> $@"
	for line in $(DIST_CUSTOM_MK_LINES); do \
	  echo "$$line" >> $(DIST_DIR)/custom.mk ; \
	done

$(DIST_DIR)/configure.default: FORCE | reset-dist-dir
	$P ECHO "> $@"
	echo $(DIST_CONFIGURE_DEFAULT) >> $(DIST_DIR)/configure.default

$(DIST_DIR)/precompiled/web: web-assets | reset-dist-dir
	$P CP $(WEB_ASSETS_BUILD_DIR) $@
	mkdir -p $(DIST_DIR)/precompiled
	rm -rf $@
	cp -pRP $(WEB_ASSETS_BUILD_DIR) $@

$(DIST_DIR)/VERSION.OVERRIDE: FORCE | reset-dist-dir
	$P ECHO "> $@"
	echo -n $(RETHINKDB_CODE_VERSION) > $@

.PHONY: dist-dir
dist-dir: reset-dist-dir $(DIST_DIR)/custom.mk $(DIST_DIR)/precompiled/web
dist-dir: $(DIST_DIR)/VERSION.OVERRIDE $(DIST_SUPPORT) $(DIST_DIR)/configure.default
	$P CP $(DIST_SUPPORT) "->" $(DIST_DIR)
	$(foreach path,$(DIST_SUPPORT), \
	  $(foreach dir,$(DIST_DIR)/support/$(patsubst $(SUPPORT_DIR)/%,%,$(dir $(path))), \
	    mkdir -p $(dir) $(newline) \
	    cp -pPR $(path) $(dir) $(newline) ))

$(DIST_PACKAGE_TGZ): dist-dir
	$P TAR $@ $(DIST_DIR)
	cd $(dir $(DIST_DIR)) && tar zfc $(notdir $@) $(notdir $(DIST_DIR))

.PHONY: dist
dist: $(DIST_PACKAGE_TGZ)<|MERGE_RESOLUTION|>--- conflicted
+++ resolved
@@ -58,15 +58,11 @@
   DEB_BUILD_DEPENDS += , nodejs-legacy
 endif
 ifneq (1,$(STATIC_V8))
-<<<<<<< HEAD
-  DEB_BUILD_DEPENDS += , libv8-dev
-=======
   ifeq ($(UBUNTU_RELEASE),saucy)
     DEB_BUILD_DEPENDS += , libv8-3.14-dev
   else
     DEB_BUILD_DEPENDS += , libv8-dev
   endif
->>>>>>> 7f0479cf
 endif
 ifneq (1,$(BUILD_PORTABLE))
   DEB_BUILD_DEPENDS += , protobuf-compiler, protobuf-c-compiler, libprotobuf-dev
