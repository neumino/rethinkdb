#!/usr/bin/python

import os
import sys
import subprocess
from multiprocessing import Pool, Queue, Process
import memcache
from random import shuffle

NUM_INTS=8000
NUM_THREADS=32
HOST="localhost"
<<<<<<< HEAD
PORT="11213"
bin = False
behaviors = { "receive_timeout": 1000000, "send_timeout": 1000000 }
=======
PORT=os.getenv("RUN_PORT", "11211")
>>>>>>> b970a43d

# TODO: when we add more integration tests, the act of starting a
# RethinkDB process should be handled by a common external script.

def rethinkdb_insert(queue, ints):
<<<<<<< HEAD
    mc = memcache.Client([HOST + ":" + PORT], binary = bin)
    mc.behaviors = behaviors
=======
    mc = memcache.Client([HOST + ":" + PORT])
>>>>>>> b970a43d
    for i in ints:
        print "Inserting %d" % i
        mc.set(str(i), str(i))
    mc.disconnect_all()
    queue.put(0)

def rethinkdb_delete(queue, ints):
<<<<<<< HEAD
    mc = memcache.Client([HOST + ":" + PORT], binary = bin)
    mc.behaviors = behaviors
=======
    mc = memcache.Client([HOST + ":" + PORT])
    if(0 == mc.servers[0].connect()):
        print "Failed to connect"
>>>>>>> b970a43d
    for i in ints:
        print "Deleting %d" % i
        mc.delete(str(i))
    mc.disconnect_all()
    queue.put(0)

def rethinkdb_verify():
<<<<<<< HEAD
    mc = memcache.Client([HOST + ":" + PORT], binary = bin)
    mc.behaviors = behaviors
=======
    mc = memcache.Client([HOST + ":" + PORT])
>>>>>>> b970a43d
    for i in xrange(0, NUM_INTS):
        val = mc.get(str(i))
        if str(i) != val:
            print "Error, incorrent value in the database! (%d=>%s)" % (i, val)
            sys.exit(-1)
    mc.disconnect_all()

def rethinkdb_verify_empty(in_ints, out_ints):
<<<<<<< HEAD
    mc = memcache.Client([HOST + ":" + PORT], binary = bin)
    mc.behaviors = behaviors
=======
    mc = memcache.Client([HOST + ":" + PORT])
    if(0 == mc.servers[0].connect()):
        print "Failed to connect"
>>>>>>> b970a43d
    for i in out_ints:
        if (mc.get(str(i))):
            print "Error, value %d is in the database when it shouldn't be" % i
            sys.exit(-1)
    for i in in_ints:
        val = mc.get(str(i))
        if str(i) != val:
            print "Error, incorrent value in the database! (%d=>%s)" % (i, val)
            sys.exit(-1)
 
    mc.disconnect_all()

def split_list(alist, parts):
    length = len(alist)
    return [alist[i * length // parts: (i + 1) * length // parts]
            for i in range(parts)]

def main(argv):
    # Start rethinkdb process
    #rdb = subprocess.Popen(["../../src/rethinkdb"],
    #                       stdin=subprocess.PIPE, stdout=subprocess.PIPE)
    
    # Create a list of integers we'll be inserting
    print "Shuffling numbers"
    ints = range(0, NUM_INTS)
#shuffle(ints)
    ints2 = range(0, NUM_INTS)
#shuffle(ints2)
    
    # Invoke processes to insert them into the server concurrently
    # (Pool automagically waits for the processes to end)

    print "Inserting numbers"
    lists = split_list(ints, NUM_THREADS)
    queue = Queue()
    procs = []
    for i in xrange(0, NUM_THREADS):
        p = Process(target=rethinkdb_insert, args=(queue, lists[i]))
        procs.append(p)
        p.start()

    # Wait for all the checkers to complete
    i = 0
    while(i != NUM_THREADS):
        res = queue.get()
        if res == -1:
            print "Insertion failed, most likely the db isn't running on port %s" % PORT
            map(Process.terminate, procs)
            sys.exit(-1)
        i += 1


    # Verify that all integers have successfully been inserted
    print "Verifying"
#rethinkdb_verify()

    print "Deleting numbers"
    firstints2 = ints2[0:NUM_INTS / 2]
    secondints2 = ints2[NUM_INTS / 2: NUM_INTS]
    lists = split_list(firstints2, NUM_THREADS)
    queue = Queue()
    procs = []
    for i in xrange(0, NUM_THREADS):
        p = Process(target=rethinkdb_delete, args=(queue, lists[i]))
        procs.append(p)
        p.start()

    # Wait for all the checkers to complete
    i = 0
    while(i != NUM_THREADS):
        res = queue.get()
        if res == -1:
            print "Deletion failed"
            map(Process.terminate, procs)
            sys.exit(-1)
        i += 1

    print "Verifying"
    rethinkdb_verify_empty(secondints2, firstints2)
    
    # Kill RethinkDB process
    # TODO: send the shutdown command
    print "Shutting down server"
    #rdb.stdin.writeLine("shutdown")
    #rdb.wait()

if __name__ == '__main__':
    sys.exit(main(sys.argv))<|MERGE_RESOLUTION|>--- conflicted
+++ resolved
@@ -10,24 +10,19 @@
 NUM_INTS=8000
 NUM_THREADS=32
 HOST="localhost"
-<<<<<<< HEAD
-PORT="11213"
+PORT=os.getenv("RUN_PORT", "11211")
 bin = False
 behaviors = { "receive_timeout": 1000000, "send_timeout": 1000000 }
-=======
-PORT=os.getenv("RUN_PORT", "11211")
->>>>>>> b970a43d
+def open_mc():
+    mc = memcache.Client([HOST + ":" + PORT])
+    mc.behaviors = behaviors
+    return mc
 
 # TODO: when we add more integration tests, the act of starting a
 # RethinkDB process should be handled by a common external script.
 
 def rethinkdb_insert(queue, ints):
-<<<<<<< HEAD
-    mc = memcache.Client([HOST + ":" + PORT], binary = bin)
-    mc.behaviors = behaviors
-=======
-    mc = memcache.Client([HOST + ":" + PORT])
->>>>>>> b970a43d
+    mc = open_mc()
     for i in ints:
         print "Inserting %d" % i
         mc.set(str(i), str(i))
@@ -35,14 +30,7 @@
     queue.put(0)
 
 def rethinkdb_delete(queue, ints):
-<<<<<<< HEAD
-    mc = memcache.Client([HOST + ":" + PORT], binary = bin)
-    mc.behaviors = behaviors
-=======
-    mc = memcache.Client([HOST + ":" + PORT])
-    if(0 == mc.servers[0].connect()):
-        print "Failed to connect"
->>>>>>> b970a43d
+    mc = open_mc()
     for i in ints:
         print "Deleting %d" % i
         mc.delete(str(i))
@@ -50,12 +38,7 @@
     queue.put(0)
 
 def rethinkdb_verify():
-<<<<<<< HEAD
-    mc = memcache.Client([HOST + ":" + PORT], binary = bin)
-    mc.behaviors = behaviors
-=======
-    mc = memcache.Client([HOST + ":" + PORT])
->>>>>>> b970a43d
+    mc = open_mc()
     for i in xrange(0, NUM_INTS):
         val = mc.get(str(i))
         if str(i) != val:
@@ -64,14 +47,7 @@
     mc.disconnect_all()
 
 def rethinkdb_verify_empty(in_ints, out_ints):
-<<<<<<< HEAD
-    mc = memcache.Client([HOST + ":" + PORT], binary = bin)
-    mc.behaviors = behaviors
-=======
-    mc = memcache.Client([HOST + ":" + PORT])
-    if(0 == mc.servers[0].connect()):
-        print "Failed to connect"
->>>>>>> b970a43d
+    mc = open_mc()
     for i in out_ints:
         if (mc.get(str(i))):
             print "Error, value %d is in the database when it shouldn't be" % i
